[[package]]
name = "actix"
version = "0.7.0"
source = "git+https://github.com/kingoflolz/actix.git?branch=althea-mesh#24128214460d911943a06b87028810cae5011774"
dependencies = [
 "actix_derive 0.2.0 (registry+https://github.com/rust-lang/crates.io-index)",
 "bitflags 1.0.3 (registry+https://github.com/rust-lang/crates.io-index)",
 "bytes 0.4.9 (registry+https://github.com/rust-lang/crates.io-index)",
 "crossbeam-channel 0.2.3 (registry+https://github.com/rust-lang/crates.io-index)",
 "failure 0.1.2 (registry+https://github.com/rust-lang/crates.io-index)",
 "fnv 1.0.6 (registry+https://github.com/rust-lang/crates.io-index)",
 "futures 0.1.23 (registry+https://github.com/rust-lang/crates.io-index)",
 "libc 0.2.42 (registry+https://github.com/rust-lang/crates.io-index)",
 "log 0.4.3 (registry+https://github.com/rust-lang/crates.io-index)",
 "parking_lot 0.6.3 (registry+https://github.com/rust-lang/crates.io-index)",
 "smallvec 0.6.3 (registry+https://github.com/rust-lang/crates.io-index)",
 "tokio 0.1.7 (registry+https://github.com/rust-lang/crates.io-index)",
 "tokio-codec 0.1.0 (registry+https://github.com/rust-lang/crates.io-index)",
 "tokio-executor 0.1.2 (registry+https://github.com/rust-lang/crates.io-index)",
 "tokio-io 0.1.7 (registry+https://github.com/rust-lang/crates.io-index)",
 "tokio-reactor 0.1.2 (registry+https://github.com/rust-lang/crates.io-index)",
 "tokio-signal 0.2.1 (registry+https://github.com/rust-lang/crates.io-index)",
 "tokio-tcp 0.1.0 (registry+https://github.com/rust-lang/crates.io-index)",
 "tokio-timer 0.2.4 (registry+https://github.com/rust-lang/crates.io-index)",
 "trust-dns-resolver 0.9.0 (git+https://github.com/kingoflolz/trust-dns.git?branch=lower-max-ttl)",
 "uuid 0.6.5 (registry+https://github.com/rust-lang/crates.io-index)",
]

[[package]]
name = "actix-web"
version = "0.7.0"
source = "git+https://github.com/actix/actix-web.git?branch=fix-missing-content-length#d9988f3ab68ad074b7367354419bb2ac582f20c0"
dependencies = [
 "actix 0.7.0 (git+https://github.com/kingoflolz/actix.git?branch=althea-mesh)",
 "base64 0.9.2 (registry+https://github.com/rust-lang/crates.io-index)",
 "bitflags 1.0.3 (registry+https://github.com/rust-lang/crates.io-index)",
 "byteorder 1.2.4 (registry+https://github.com/rust-lang/crates.io-index)",
 "bytes 0.4.9 (registry+https://github.com/rust-lang/crates.io-index)",
 "cookie 0.10.1 (registry+https://github.com/rust-lang/crates.io-index)",
 "encoding 0.2.33 (registry+https://github.com/rust-lang/crates.io-index)",
 "failure 0.1.2 (registry+https://github.com/rust-lang/crates.io-index)",
 "futures 0.1.23 (registry+https://github.com/rust-lang/crates.io-index)",
 "futures-cpupool 0.1.8 (registry+https://github.com/rust-lang/crates.io-index)",
 "h2 0.1.11 (registry+https://github.com/rust-lang/crates.io-index)",
 "htmlescape 0.3.1 (registry+https://github.com/rust-lang/crates.io-index)",
 "http 0.1.8 (registry+https://github.com/rust-lang/crates.io-index)",
 "httparse 1.3.2 (registry+https://github.com/rust-lang/crates.io-index)",
 "language-tags 0.2.2 (registry+https://github.com/rust-lang/crates.io-index)",
 "lazy_static 1.0.2 (registry+https://github.com/rust-lang/crates.io-index)",
 "lazycell 1.0.0 (registry+https://github.com/rust-lang/crates.io-index)",
 "log 0.4.3 (registry+https://github.com/rust-lang/crates.io-index)",
 "mime 0.3.8 (registry+https://github.com/rust-lang/crates.io-index)",
 "mime_guess 2.0.0-alpha.6 (registry+https://github.com/rust-lang/crates.io-index)",
 "mio 0.6.15 (registry+https://github.com/rust-lang/crates.io-index)",
 "net2 0.2.33 (registry+https://github.com/rust-lang/crates.io-index)",
 "num_cpus 1.8.0 (registry+https://github.com/rust-lang/crates.io-index)",
 "parking_lot 0.6.3 (registry+https://github.com/rust-lang/crates.io-index)",
 "percent-encoding 1.0.1 (registry+https://github.com/rust-lang/crates.io-index)",
 "rand 0.5.4 (registry+https://github.com/rust-lang/crates.io-index)",
 "regex 1.0.2 (registry+https://github.com/rust-lang/crates.io-index)",
 "serde 1.0.70 (registry+https://github.com/rust-lang/crates.io-index)",
 "serde_json 1.0.24 (registry+https://github.com/rust-lang/crates.io-index)",
 "serde_urlencoded 0.5.2 (registry+https://github.com/rust-lang/crates.io-index)",
 "sha1 0.6.0 (registry+https://github.com/rust-lang/crates.io-index)",
 "slab 0.4.0 (registry+https://github.com/rust-lang/crates.io-index)",
 "smallvec 0.6.3 (registry+https://github.com/rust-lang/crates.io-index)",
 "time 0.1.40 (registry+https://github.com/rust-lang/crates.io-index)",
 "tokio 0.1.7 (registry+https://github.com/rust-lang/crates.io-index)",
 "tokio-io 0.1.7 (registry+https://github.com/rust-lang/crates.io-index)",
 "tokio-reactor 0.1.2 (registry+https://github.com/rust-lang/crates.io-index)",
 "tokio-tcp 0.1.0 (registry+https://github.com/rust-lang/crates.io-index)",
 "tokio-timer 0.2.4 (registry+https://github.com/rust-lang/crates.io-index)",
 "url 1.7.1 (registry+https://github.com/rust-lang/crates.io-index)",
 "version_check 0.1.4 (registry+https://github.com/rust-lang/crates.io-index)",
]

[[package]]
name = "actix_derive"
version = "0.2.0"
source = "registry+https://github.com/rust-lang/crates.io-index"
dependencies = [
 "quote 0.3.15 (registry+https://github.com/rust-lang/crates.io-index)",
 "rand 0.3.22 (registry+https://github.com/rust-lang/crates.io-index)",
 "syn 0.11.11 (registry+https://github.com/rust-lang/crates.io-index)",
 "version_check 0.1.4 (registry+https://github.com/rust-lang/crates.io-index)",
]

[[package]]
name = "actix_derive"
version = "0.3.0"
source = "registry+https://github.com/rust-lang/crates.io-index"
dependencies = [
 "proc-macro2 0.4.9 (registry+https://github.com/rust-lang/crates.io-index)",
 "quote 0.6.4 (registry+https://github.com/rust-lang/crates.io-index)",
 "syn 0.14.5 (registry+https://github.com/rust-lang/crates.io-index)",
]

[[package]]
name = "adler32"
version = "1.0.3"
source = "registry+https://github.com/rust-lang/crates.io-index"

[[package]]
name = "aho-corasick"
version = "0.5.3"
source = "registry+https://github.com/rust-lang/crates.io-index"
dependencies = [
 "memchr 0.1.11 (registry+https://github.com/rust-lang/crates.io-index)",
]

[[package]]
name = "aho-corasick"
version = "0.6.6"
source = "registry+https://github.com/rust-lang/crates.io-index"
dependencies = [
 "memchr 2.0.1 (registry+https://github.com/rust-lang/crates.io-index)",
]

[[package]]
name = "althea_kernel_interface"
version = "0.1.0"
dependencies = [
 "eui48 0.4.0 (git+https://github.com/althea-mesh/eui48)",
 "failure 0.1.2 (registry+https://github.com/rust-lang/crates.io-index)",
 "itertools 0.7.8 (registry+https://github.com/rust-lang/crates.io-index)",
 "lazy_static 1.0.2 (registry+https://github.com/rust-lang/crates.io-index)",
 "log 0.4.3 (registry+https://github.com/rust-lang/crates.io-index)",
 "regex 1.0.2 (registry+https://github.com/rust-lang/crates.io-index)",
]

[[package]]
name = "althea_rs"
<<<<<<< HEAD
version = "0.1.4"
dependencies = [
 "rita 0.1.4",
=======
version = "0.1.5"
dependencies = [
 "rita 0.1.5",
>>>>>>> 920d3d1f
]

[[package]]
name = "althea_types"
version = "0.1.0"
dependencies = [
 "actix 0.7.0 (git+https://github.com/kingoflolz/actix.git?branch=althea-mesh)",
 "base64 0.9.2 (registry+https://github.com/rust-lang/crates.io-index)",
 "ethereum-types 0.3.3 (git+https://github.com/paritytech/primitives.git)",
 "eui48 0.4.0 (git+https://github.com/althea-mesh/eui48)",
 "hex 0.3.2 (registry+https://github.com/rust-lang/crates.io-index)",
 "num256 0.1.0",
 "serde 1.0.70 (registry+https://github.com/rust-lang/crates.io-index)",
 "serde_derive 1.0.70 (registry+https://github.com/rust-lang/crates.io-index)",
 "serde_json 1.0.24 (registry+https://github.com/rust-lang/crates.io-index)",
]

[[package]]
name = "ansi_term"
version = "0.11.0"
source = "registry+https://github.com/rust-lang/crates.io-index"
dependencies = [
 "winapi 0.3.5 (registry+https://github.com/rust-lang/crates.io-index)",
]

[[package]]
name = "arrayref"
version = "0.3.4"
source = "registry+https://github.com/rust-lang/crates.io-index"

[[package]]
name = "arrayvec"
version = "0.4.7"
source = "registry+https://github.com/rust-lang/crates.io-index"
dependencies = [
 "nodrop 0.1.12 (registry+https://github.com/rust-lang/crates.io-index)",
]

[[package]]
name = "ascii"
version = "0.7.1"
source = "registry+https://github.com/rust-lang/crates.io-index"

[[package]]
name = "ascii"
version = "0.9.0"
source = "registry+https://github.com/rust-lang/crates.io-index"

[[package]]
name = "atty"
version = "0.2.11"
source = "registry+https://github.com/rust-lang/crates.io-index"
dependencies = [
 "libc 0.2.42 (registry+https://github.com/rust-lang/crates.io-index)",
 "termion 1.5.1 (registry+https://github.com/rust-lang/crates.io-index)",
 "winapi 0.3.5 (registry+https://github.com/rust-lang/crates.io-index)",
]

[[package]]
name = "babel_monitor"
version = "0.1.0"
dependencies = [
 "ascii 0.9.0 (registry+https://github.com/rust-lang/crates.io-index)",
 "bufstream 0.1.3 (registry+https://github.com/rust-lang/crates.io-index)",
 "env_logger 0.5.11 (registry+https://github.com/rust-lang/crates.io-index)",
 "failure 0.1.2 (registry+https://github.com/rust-lang/crates.io-index)",
 "ipnetwork 0.13.0 (registry+https://github.com/rust-lang/crates.io-index)",
 "log 0.4.3 (registry+https://github.com/rust-lang/crates.io-index)",
 "mockstream 0.0.3 (git+https://github.com/lazy-bitfield/rust-mockstream.git)",
]

[[package]]
name = "backtrace"
version = "0.2.3"
source = "registry+https://github.com/rust-lang/crates.io-index"
dependencies = [
 "backtrace-sys 0.1.23 (registry+https://github.com/rust-lang/crates.io-index)",
 "cfg-if 0.1.4 (registry+https://github.com/rust-lang/crates.io-index)",
 "dbghelp-sys 0.2.0 (registry+https://github.com/rust-lang/crates.io-index)",
 "kernel32-sys 0.2.2 (registry+https://github.com/rust-lang/crates.io-index)",
 "libc 0.2.42 (registry+https://github.com/rust-lang/crates.io-index)",
 "rustc-demangle 0.1.9 (registry+https://github.com/rust-lang/crates.io-index)",
 "winapi 0.2.8 (registry+https://github.com/rust-lang/crates.io-index)",
]

[[package]]
name = "backtrace"
version = "0.3.9"
source = "registry+https://github.com/rust-lang/crates.io-index"
dependencies = [
 "backtrace-sys 0.1.23 (registry+https://github.com/rust-lang/crates.io-index)",
 "cfg-if 0.1.4 (registry+https://github.com/rust-lang/crates.io-index)",
 "libc 0.2.42 (registry+https://github.com/rust-lang/crates.io-index)",
 "rustc-demangle 0.1.9 (registry+https://github.com/rust-lang/crates.io-index)",
 "winapi 0.3.5 (registry+https://github.com/rust-lang/crates.io-index)",
]

[[package]]
name = "backtrace-sys"
version = "0.1.23"
source = "registry+https://github.com/rust-lang/crates.io-index"
dependencies = [
 "cc 1.0.18 (registry+https://github.com/rust-lang/crates.io-index)",
 "libc 0.2.42 (registry+https://github.com/rust-lang/crates.io-index)",
]

[[package]]
name = "base64"
version = "0.6.0"
source = "registry+https://github.com/rust-lang/crates.io-index"
dependencies = [
 "byteorder 1.2.4 (registry+https://github.com/rust-lang/crates.io-index)",
 "safemem 0.2.0 (registry+https://github.com/rust-lang/crates.io-index)",
]

[[package]]
name = "base64"
version = "0.7.0"
source = "registry+https://github.com/rust-lang/crates.io-index"
dependencies = [
 "byteorder 1.2.4 (registry+https://github.com/rust-lang/crates.io-index)",
 "safemem 0.2.0 (registry+https://github.com/rust-lang/crates.io-index)",
]

[[package]]
name = "base64"
version = "0.9.2"
source = "registry+https://github.com/rust-lang/crates.io-index"
dependencies = [
 "byteorder 1.2.4 (registry+https://github.com/rust-lang/crates.io-index)",
 "safemem 0.2.0 (registry+https://github.com/rust-lang/crates.io-index)",
]

[[package]]
name = "bitflags"
version = "0.9.1"
source = "registry+https://github.com/rust-lang/crates.io-index"

[[package]]
name = "bitflags"
version = "1.0.3"
source = "registry+https://github.com/rust-lang/crates.io-index"

[[package]]
name = "block-buffer"
version = "0.3.3"
source = "registry+https://github.com/rust-lang/crates.io-index"
dependencies = [
 "arrayref 0.3.4 (registry+https://github.com/rust-lang/crates.io-index)",
 "byte-tools 0.2.0 (registry+https://github.com/rust-lang/crates.io-index)",
]

[[package]]
name = "bounty_hunter"
version = "0.1.0"
dependencies = [
 "althea_types 0.1.0",
 "diesel 1.3.2 (registry+https://github.com/rust-lang/crates.io-index)",
 "dotenv 0.13.0 (registry+https://github.com/rust-lang/crates.io-index)",
 "env_logger 0.5.11 (registry+https://github.com/rust-lang/crates.io-index)",
 "log 0.4.3 (registry+https://github.com/rust-lang/crates.io-index)",
 "num256 0.1.0",
 "rouille 2.1.0 (registry+https://github.com/rust-lang/crates.io-index)",
 "serde 1.0.70 (registry+https://github.com/rust-lang/crates.io-index)",
 "serde_derive 1.0.70 (registry+https://github.com/rust-lang/crates.io-index)",
 "serde_json 1.0.24 (registry+https://github.com/rust-lang/crates.io-index)",
]

[[package]]
name = "buf_redux"
version = "0.6.3"
source = "registry+https://github.com/rust-lang/crates.io-index"
dependencies = [
 "memchr 1.0.2 (registry+https://github.com/rust-lang/crates.io-index)",
 "safemem 0.2.0 (registry+https://github.com/rust-lang/crates.io-index)",
]

[[package]]
name = "bufstream"
version = "0.1.3"
source = "registry+https://github.com/rust-lang/crates.io-index"

[[package]]
name = "build_const"
version = "0.2.1"
source = "registry+https://github.com/rust-lang/crates.io-index"

[[package]]
name = "byte-tools"
version = "0.2.0"
source = "registry+https://github.com/rust-lang/crates.io-index"

[[package]]
name = "byteorder"
version = "1.2.4"
source = "registry+https://github.com/rust-lang/crates.io-index"

[[package]]
name = "bytes"
version = "0.4.9"
source = "registry+https://github.com/rust-lang/crates.io-index"
dependencies = [
 "byteorder 1.2.4 (registry+https://github.com/rust-lang/crates.io-index)",
 "iovec 0.1.2 (registry+https://github.com/rust-lang/crates.io-index)",
]

[[package]]
name = "cargo_metadata"
version = "0.5.8"
source = "registry+https://github.com/rust-lang/crates.io-index"
dependencies = [
 "error-chain 0.11.0 (registry+https://github.com/rust-lang/crates.io-index)",
 "semver 0.9.0 (registry+https://github.com/rust-lang/crates.io-index)",
 "serde 1.0.70 (registry+https://github.com/rust-lang/crates.io-index)",
 "serde_derive 1.0.70 (registry+https://github.com/rust-lang/crates.io-index)",
 "serde_json 1.0.24 (registry+https://github.com/rust-lang/crates.io-index)",
]

[[package]]
name = "cc"
version = "1.0.18"
source = "registry+https://github.com/rust-lang/crates.io-index"

[[package]]
name = "cfg-if"
version = "0.1.4"
source = "registry+https://github.com/rust-lang/crates.io-index"

[[package]]
name = "chrono"
version = "0.2.25"
source = "registry+https://github.com/rust-lang/crates.io-index"
dependencies = [
 "num 0.1.42 (registry+https://github.com/rust-lang/crates.io-index)",
 "time 0.1.40 (registry+https://github.com/rust-lang/crates.io-index)",
]

[[package]]
name = "chrono"
version = "0.4.5"
source = "registry+https://github.com/rust-lang/crates.io-index"
dependencies = [
 "num-integer 0.1.39 (registry+https://github.com/rust-lang/crates.io-index)",
 "num-traits 0.2.5 (registry+https://github.com/rust-lang/crates.io-index)",
 "time 0.1.40 (registry+https://github.com/rust-lang/crates.io-index)",
]

[[package]]
name = "chunked_transfer"
version = "0.3.1"
source = "registry+https://github.com/rust-lang/crates.io-index"

[[package]]
name = "clippy"
version = "0.0.212"
source = "registry+https://github.com/rust-lang/crates.io-index"
dependencies = [
 "ansi_term 0.11.0 (registry+https://github.com/rust-lang/crates.io-index)",
 "backtrace 0.3.9 (registry+https://github.com/rust-lang/crates.io-index)",
 "clippy_lints 0.0.212 (registry+https://github.com/rust-lang/crates.io-index)",
 "num-traits 0.2.5 (registry+https://github.com/rust-lang/crates.io-index)",
 "regex 1.0.2 (registry+https://github.com/rust-lang/crates.io-index)",
 "rustc_version 0.2.2 (registry+https://github.com/rust-lang/crates.io-index)",
 "semver 0.9.0 (registry+https://github.com/rust-lang/crates.io-index)",
 "winapi 0.3.5 (registry+https://github.com/rust-lang/crates.io-index)",
]

[[package]]
name = "clippy_lints"
version = "0.0.212"
source = "registry+https://github.com/rust-lang/crates.io-index"
dependencies = [
 "cargo_metadata 0.5.8 (registry+https://github.com/rust-lang/crates.io-index)",
 "if_chain 0.1.3 (registry+https://github.com/rust-lang/crates.io-index)",
 "itertools 0.7.8 (registry+https://github.com/rust-lang/crates.io-index)",
 "lazy_static 1.0.2 (registry+https://github.com/rust-lang/crates.io-index)",
 "matches 0.1.7 (registry+https://github.com/rust-lang/crates.io-index)",
 "pulldown-cmark 0.1.2 (registry+https://github.com/rust-lang/crates.io-index)",
 "quine-mc_cluskey 0.2.4 (registry+https://github.com/rust-lang/crates.io-index)",
 "regex-syntax 0.6.2 (registry+https://github.com/rust-lang/crates.io-index)",
 "semver 0.9.0 (registry+https://github.com/rust-lang/crates.io-index)",
 "serde 1.0.70 (registry+https://github.com/rust-lang/crates.io-index)",
 "serde_derive 1.0.70 (registry+https://github.com/rust-lang/crates.io-index)",
 "toml 0.4.6 (registry+https://github.com/rust-lang/crates.io-index)",
 "unicode-normalization 0.1.7 (registry+https://github.com/rust-lang/crates.io-index)",
 "url 1.7.1 (registry+https://github.com/rust-lang/crates.io-index)",
]

[[package]]
name = "cloudabi"
version = "0.0.3"
source = "registry+https://github.com/rust-lang/crates.io-index"
dependencies = [
 "bitflags 1.0.3 (registry+https://github.com/rust-lang/crates.io-index)",
]

[[package]]
name = "clu"
version = "0.0.1"
dependencies = [
 "althea_kernel_interface 0.1.0",
 "althea_types 0.1.0",
 "docopt 0.8.3 (registry+https://github.com/rust-lang/crates.io-index)",
 "env_logger 0.5.11 (registry+https://github.com/rust-lang/crates.io-index)",
 "failure 0.1.2 (registry+https://github.com/rust-lang/crates.io-index)",
 "ipgen 0.0.4 (registry+https://github.com/rust-lang/crates.io-index)",
 "lazy_static 1.0.2 (registry+https://github.com/rust-lang/crates.io-index)",
 "log 0.4.3 (registry+https://github.com/rust-lang/crates.io-index)",
 "rand 0.5.4 (registry+https://github.com/rust-lang/crates.io-index)",
 "regex 1.0.2 (registry+https://github.com/rust-lang/crates.io-index)",
 "serde 1.0.70 (registry+https://github.com/rust-lang/crates.io-index)",
 "serde_derive 1.0.70 (registry+https://github.com/rust-lang/crates.io-index)",
 "serde_json 1.0.24 (registry+https://github.com/rust-lang/crates.io-index)",
 "settings 0.1.0",
]

[[package]]
name = "colored"
version = "1.6.1"
source = "registry+https://github.com/rust-lang/crates.io-index"
dependencies = [
 "lazy_static 1.0.2 (registry+https://github.com/rust-lang/crates.io-index)",
]

[[package]]
name = "config"
version = "0.9.0"
source = "registry+https://github.com/rust-lang/crates.io-index"
dependencies = [
 "lazy_static 1.0.2 (registry+https://github.com/rust-lang/crates.io-index)",
 "nom 4.0.0 (registry+https://github.com/rust-lang/crates.io-index)",
 "rust-ini 0.12.2 (registry+https://github.com/rust-lang/crates.io-index)",
 "serde 1.0.70 (registry+https://github.com/rust-lang/crates.io-index)",
 "serde-hjson 0.8.1 (registry+https://github.com/rust-lang/crates.io-index)",
 "serde_json 1.0.24 (registry+https://github.com/rust-lang/crates.io-index)",
 "toml 0.4.6 (registry+https://github.com/rust-lang/crates.io-index)",
 "yaml-rust 0.4.0 (registry+https://github.com/rust-lang/crates.io-index)",
]

[[package]]
name = "constant_time_eq"
version = "0.1.3"
source = "registry+https://github.com/rust-lang/crates.io-index"

[[package]]
name = "cookie"
version = "0.10.1"
source = "registry+https://github.com/rust-lang/crates.io-index"
dependencies = [
 "time 0.1.40 (registry+https://github.com/rust-lang/crates.io-index)",
 "url 1.7.1 (registry+https://github.com/rust-lang/crates.io-index)",
]

[[package]]
name = "core-foundation"
version = "0.2.3"
source = "registry+https://github.com/rust-lang/crates.io-index"
dependencies = [
 "core-foundation-sys 0.2.3 (registry+https://github.com/rust-lang/crates.io-index)",
 "libc 0.2.42 (registry+https://github.com/rust-lang/crates.io-index)",
]

[[package]]
name = "core-foundation"
version = "0.5.1"
source = "registry+https://github.com/rust-lang/crates.io-index"
dependencies = [
 "core-foundation-sys 0.5.1 (registry+https://github.com/rust-lang/crates.io-index)",
 "libc 0.2.42 (registry+https://github.com/rust-lang/crates.io-index)",
]

[[package]]
name = "core-foundation-sys"
version = "0.2.3"
source = "registry+https://github.com/rust-lang/crates.io-index"
dependencies = [
 "libc 0.2.42 (registry+https://github.com/rust-lang/crates.io-index)",
]

[[package]]
name = "core-foundation-sys"
version = "0.5.1"
source = "registry+https://github.com/rust-lang/crates.io-index"
dependencies = [
 "libc 0.2.42 (registry+https://github.com/rust-lang/crates.io-index)",
]

[[package]]
name = "crc"
version = "1.8.1"
source = "registry+https://github.com/rust-lang/crates.io-index"
dependencies = [
 "build_const 0.2.1 (registry+https://github.com/rust-lang/crates.io-index)",
]

[[package]]
name = "crossbeam-channel"
version = "0.2.3"
source = "registry+https://github.com/rust-lang/crates.io-index"
dependencies = [
 "crossbeam-epoch 0.5.1 (registry+https://github.com/rust-lang/crates.io-index)",
 "crossbeam-utils 0.4.1 (registry+https://github.com/rust-lang/crates.io-index)",
 "parking_lot 0.5.5 (registry+https://github.com/rust-lang/crates.io-index)",
 "rand 0.5.4 (registry+https://github.com/rust-lang/crates.io-index)",
 "smallvec 0.6.3 (registry+https://github.com/rust-lang/crates.io-index)",
]

[[package]]
name = "crossbeam-deque"
version = "0.3.1"
source = "registry+https://github.com/rust-lang/crates.io-index"
dependencies = [
 "crossbeam-epoch 0.4.3 (registry+https://github.com/rust-lang/crates.io-index)",
 "crossbeam-utils 0.3.2 (registry+https://github.com/rust-lang/crates.io-index)",
]

[[package]]
name = "crossbeam-epoch"
version = "0.4.3"
source = "registry+https://github.com/rust-lang/crates.io-index"
dependencies = [
 "arrayvec 0.4.7 (registry+https://github.com/rust-lang/crates.io-index)",
 "cfg-if 0.1.4 (registry+https://github.com/rust-lang/crates.io-index)",
 "crossbeam-utils 0.3.2 (registry+https://github.com/rust-lang/crates.io-index)",
 "lazy_static 1.0.2 (registry+https://github.com/rust-lang/crates.io-index)",
 "memoffset 0.2.1 (registry+https://github.com/rust-lang/crates.io-index)",
 "scopeguard 0.3.3 (registry+https://github.com/rust-lang/crates.io-index)",
]

[[package]]
name = "crossbeam-epoch"
version = "0.5.1"
source = "registry+https://github.com/rust-lang/crates.io-index"
dependencies = [
 "arrayvec 0.4.7 (registry+https://github.com/rust-lang/crates.io-index)",
 "cfg-if 0.1.4 (registry+https://github.com/rust-lang/crates.io-index)",
 "crossbeam-utils 0.4.1 (registry+https://github.com/rust-lang/crates.io-index)",
 "lazy_static 1.0.2 (registry+https://github.com/rust-lang/crates.io-index)",
 "memoffset 0.2.1 (registry+https://github.com/rust-lang/crates.io-index)",
 "scopeguard 0.3.3 (registry+https://github.com/rust-lang/crates.io-index)",
]

[[package]]
name = "crossbeam-utils"
version = "0.3.2"
source = "registry+https://github.com/rust-lang/crates.io-index"
dependencies = [
 "cfg-if 0.1.4 (registry+https://github.com/rust-lang/crates.io-index)",
]

[[package]]
name = "crossbeam-utils"
version = "0.4.1"
source = "registry+https://github.com/rust-lang/crates.io-index"

[[package]]
name = "crunchy"
version = "0.1.6"
source = "registry+https://github.com/rust-lang/crates.io-index"

[[package]]
name = "crypto-mac"
version = "0.6.2"
source = "registry+https://github.com/rust-lang/crates.io-index"
dependencies = [
 "constant_time_eq 0.1.3 (registry+https://github.com/rust-lang/crates.io-index)",
 "generic-array 0.9.0 (registry+https://github.com/rust-lang/crates.io-index)",
]

[[package]]
name = "dbghelp-sys"
version = "0.2.0"
source = "registry+https://github.com/rust-lang/crates.io-index"
dependencies = [
 "winapi 0.2.8 (registry+https://github.com/rust-lang/crates.io-index)",
 "winapi-build 0.1.1 (registry+https://github.com/rust-lang/crates.io-index)",
]

[[package]]
name = "diesel"
version = "1.3.2"
source = "registry+https://github.com/rust-lang/crates.io-index"
dependencies = [
 "byteorder 1.2.4 (registry+https://github.com/rust-lang/crates.io-index)",
 "diesel_derives 1.3.0 (registry+https://github.com/rust-lang/crates.io-index)",
 "libsqlite3-sys 0.9.1 (registry+https://github.com/rust-lang/crates.io-index)",
]

[[package]]
name = "diesel_derives"
version = "1.3.0"
source = "registry+https://github.com/rust-lang/crates.io-index"
dependencies = [
 "proc-macro2 0.3.8 (registry+https://github.com/rust-lang/crates.io-index)",
 "quote 0.5.2 (registry+https://github.com/rust-lang/crates.io-index)",
 "syn 0.13.11 (registry+https://github.com/rust-lang/crates.io-index)",
]

[[package]]
name = "difference"
version = "2.0.0"
source = "registry+https://github.com/rust-lang/crates.io-index"

[[package]]
name = "digest"
version = "0.7.5"
source = "registry+https://github.com/rust-lang/crates.io-index"
dependencies = [
 "generic-array 0.9.0 (registry+https://github.com/rust-lang/crates.io-index)",
]

[[package]]
name = "docopt"
version = "0.8.3"
source = "registry+https://github.com/rust-lang/crates.io-index"
dependencies = [
 "lazy_static 1.0.2 (registry+https://github.com/rust-lang/crates.io-index)",
 "regex 0.2.11 (registry+https://github.com/rust-lang/crates.io-index)",
 "serde 1.0.70 (registry+https://github.com/rust-lang/crates.io-index)",
 "serde_derive 1.0.70 (registry+https://github.com/rust-lang/crates.io-index)",
 "strsim 0.6.0 (registry+https://github.com/rust-lang/crates.io-index)",
]

[[package]]
name = "dotenv"
version = "0.13.0"
source = "registry+https://github.com/rust-lang/crates.io-index"
dependencies = [
 "failure 0.1.2 (registry+https://github.com/rust-lang/crates.io-index)",
 "lazy_static 1.0.2 (registry+https://github.com/rust-lang/crates.io-index)",
 "regex 1.0.2 (registry+https://github.com/rust-lang/crates.io-index)",
]

[[package]]
name = "dtoa"
version = "0.4.3"
source = "registry+https://github.com/rust-lang/crates.io-index"

[[package]]
name = "either"
version = "1.5.0"
source = "registry+https://github.com/rust-lang/crates.io-index"

[[package]]
name = "email"
version = "0.0.20"
source = "registry+https://github.com/rust-lang/crates.io-index"
dependencies = [
 "base64 0.9.2 (registry+https://github.com/rust-lang/crates.io-index)",
 "chrono 0.4.5 (registry+https://github.com/rust-lang/crates.io-index)",
 "encoding 0.2.33 (registry+https://github.com/rust-lang/crates.io-index)",
 "lazy_static 1.0.2 (registry+https://github.com/rust-lang/crates.io-index)",
 "rand 0.4.2 (registry+https://github.com/rust-lang/crates.io-index)",
 "time 0.1.40 (registry+https://github.com/rust-lang/crates.io-index)",
 "version_check 0.1.4 (registry+https://github.com/rust-lang/crates.io-index)",
]

[[package]]
name = "encoding"
version = "0.2.33"
source = "registry+https://github.com/rust-lang/crates.io-index"
dependencies = [
 "encoding-index-japanese 1.20141219.5 (registry+https://github.com/rust-lang/crates.io-index)",
 "encoding-index-korean 1.20141219.5 (registry+https://github.com/rust-lang/crates.io-index)",
 "encoding-index-simpchinese 1.20141219.5 (registry+https://github.com/rust-lang/crates.io-index)",
 "encoding-index-singlebyte 1.20141219.5 (registry+https://github.com/rust-lang/crates.io-index)",
 "encoding-index-tradchinese 1.20141219.5 (registry+https://github.com/rust-lang/crates.io-index)",
]

[[package]]
name = "encoding-index-japanese"
version = "1.20141219.5"
source = "registry+https://github.com/rust-lang/crates.io-index"
dependencies = [
 "encoding_index_tests 0.1.4 (registry+https://github.com/rust-lang/crates.io-index)",
]

[[package]]
name = "encoding-index-korean"
version = "1.20141219.5"
source = "registry+https://github.com/rust-lang/crates.io-index"
dependencies = [
 "encoding_index_tests 0.1.4 (registry+https://github.com/rust-lang/crates.io-index)",
]

[[package]]
name = "encoding-index-simpchinese"
version = "1.20141219.5"
source = "registry+https://github.com/rust-lang/crates.io-index"
dependencies = [
 "encoding_index_tests 0.1.4 (registry+https://github.com/rust-lang/crates.io-index)",
]

[[package]]
name = "encoding-index-singlebyte"
version = "1.20141219.5"
source = "registry+https://github.com/rust-lang/crates.io-index"
dependencies = [
 "encoding_index_tests 0.1.4 (registry+https://github.com/rust-lang/crates.io-index)",
]

[[package]]
name = "encoding-index-tradchinese"
version = "1.20141219.5"
source = "registry+https://github.com/rust-lang/crates.io-index"
dependencies = [
 "encoding_index_tests 0.1.4 (registry+https://github.com/rust-lang/crates.io-index)",
]

[[package]]
name = "encoding_index_tests"
version = "0.1.4"
source = "registry+https://github.com/rust-lang/crates.io-index"

[[package]]
name = "encoding_rs"
version = "0.7.2"
source = "registry+https://github.com/rust-lang/crates.io-index"
dependencies = [
 "cfg-if 0.1.4 (registry+https://github.com/rust-lang/crates.io-index)",
]

[[package]]
name = "env_logger"
version = "0.5.11"
source = "registry+https://github.com/rust-lang/crates.io-index"
dependencies = [
 "atty 0.2.11 (registry+https://github.com/rust-lang/crates.io-index)",
 "humantime 1.1.1 (registry+https://github.com/rust-lang/crates.io-index)",
 "log 0.4.3 (registry+https://github.com/rust-lang/crates.io-index)",
 "regex 1.0.2 (registry+https://github.com/rust-lang/crates.io-index)",
 "termcolor 1.0.1 (registry+https://github.com/rust-lang/crates.io-index)",
]

[[package]]
name = "error-chain"
version = "0.1.12"
source = "registry+https://github.com/rust-lang/crates.io-index"
dependencies = [
 "backtrace 0.2.3 (registry+https://github.com/rust-lang/crates.io-index)",
]

[[package]]
name = "error-chain"
version = "0.8.1"
source = "registry+https://github.com/rust-lang/crates.io-index"
dependencies = [
 "backtrace 0.3.9 (registry+https://github.com/rust-lang/crates.io-index)",
]

[[package]]
name = "error-chain"
version = "0.11.0"
source = "registry+https://github.com/rust-lang/crates.io-index"
dependencies = [
 "backtrace 0.3.9 (registry+https://github.com/rust-lang/crates.io-index)",
]

[[package]]
name = "ethbloom"
version = "0.5.1"
source = "git+https://github.com/paritytech/primitives.git#19c1d38627676cc9c51a24d3388c6fdb3b2264b2"
dependencies = [
 "crunchy 0.1.6 (registry+https://github.com/rust-lang/crates.io-index)",
 "ethereum-types-serialize 0.2.1 (git+https://github.com/paritytech/primitives.git)",
 "fixed-hash 0.2.1 (git+https://github.com/paritytech/primitives.git)",
 "serde 1.0.70 (registry+https://github.com/rust-lang/crates.io-index)",
 "tiny-keccak 1.4.2 (registry+https://github.com/rust-lang/crates.io-index)",
]

[[package]]
name = "ethereum-types"
version = "0.3.3"
source = "git+https://github.com/paritytech/primitives.git#19c1d38627676cc9c51a24d3388c6fdb3b2264b2"
dependencies = [
 "crunchy 0.1.6 (registry+https://github.com/rust-lang/crates.io-index)",
 "ethbloom 0.5.1 (git+https://github.com/paritytech/primitives.git)",
 "ethereum-types-serialize 0.2.1 (git+https://github.com/paritytech/primitives.git)",
 "fixed-hash 0.2.1 (git+https://github.com/paritytech/primitives.git)",
 "rustc_version 0.2.2 (registry+https://github.com/rust-lang/crates.io-index)",
 "serde 1.0.70 (registry+https://github.com/rust-lang/crates.io-index)",
 "uint 0.2.1 (git+https://github.com/paritytech/primitives.git)",
]

[[package]]
name = "ethereum-types-serialize"
version = "0.2.1"
source = "git+https://github.com/paritytech/primitives.git#19c1d38627676cc9c51a24d3388c6fdb3b2264b2"
dependencies = [
 "serde 1.0.70 (registry+https://github.com/rust-lang/crates.io-index)",
]

[[package]]
name = "eui48"
version = "0.4.0"
source = "git+https://github.com/althea-mesh/eui48#0a1c7c4806014a09da605b8539ce8ea4ed988d2d"
dependencies = [
 "regex 0.2.11 (registry+https://github.com/rust-lang/crates.io-index)",
 "rustc-serialize 0.3.24 (registry+https://github.com/rust-lang/crates.io-index)",
 "serde 1.0.70 (registry+https://github.com/rust-lang/crates.io-index)",
]

[[package]]
name = "exit_db"
version = "0.1.0"
dependencies = [
 "althea_types 0.1.0",
 "diesel 1.3.2 (registry+https://github.com/rust-lang/crates.io-index)",
 "dotenv 0.13.0 (registry+https://github.com/rust-lang/crates.io-index)",
 "failure 0.1.2 (registry+https://github.com/rust-lang/crates.io-index)",
 "serde 1.0.70 (registry+https://github.com/rust-lang/crates.io-index)",
 "serde_derive 1.0.70 (registry+https://github.com/rust-lang/crates.io-index)",
 "serde_json 1.0.24 (registry+https://github.com/rust-lang/crates.io-index)",
]

[[package]]
name = "failure"
version = "0.1.2"
source = "registry+https://github.com/rust-lang/crates.io-index"
dependencies = [
 "backtrace 0.3.9 (registry+https://github.com/rust-lang/crates.io-index)",
 "failure_derive 0.1.2 (registry+https://github.com/rust-lang/crates.io-index)",
]

[[package]]
name = "failure_derive"
version = "0.1.2"
source = "registry+https://github.com/rust-lang/crates.io-index"
dependencies = [
 "proc-macro2 0.4.9 (registry+https://github.com/rust-lang/crates.io-index)",
 "quote 0.6.4 (registry+https://github.com/rust-lang/crates.io-index)",
 "syn 0.14.5 (registry+https://github.com/rust-lang/crates.io-index)",
 "synstructure 0.9.0 (registry+https://github.com/rust-lang/crates.io-index)",
]

[[package]]
name = "filetime"
version = "0.1.15"
source = "registry+https://github.com/rust-lang/crates.io-index"
dependencies = [
 "cfg-if 0.1.4 (registry+https://github.com/rust-lang/crates.io-index)",
 "libc 0.2.42 (registry+https://github.com/rust-lang/crates.io-index)",
 "redox_syscall 0.1.40 (registry+https://github.com/rust-lang/crates.io-index)",
]

[[package]]
name = "fixed-hash"
version = "0.2.1"
source = "git+https://github.com/paritytech/primitives.git#19c1d38627676cc9c51a24d3388c6fdb3b2264b2"
dependencies = [
 "heapsize 0.4.2 (registry+https://github.com/rust-lang/crates.io-index)",
 "libc 0.2.42 (registry+https://github.com/rust-lang/crates.io-index)",
 "rand 0.4.2 (registry+https://github.com/rust-lang/crates.io-index)",
 "rustc-hex 1.0.0 (registry+https://github.com/rust-lang/crates.io-index)",
]

[[package]]
name = "fnv"
version = "1.0.6"
source = "registry+https://github.com/rust-lang/crates.io-index"

[[package]]
name = "foreign-types"
version = "0.3.2"
source = "registry+https://github.com/rust-lang/crates.io-index"
dependencies = [
 "foreign-types-shared 0.1.1 (registry+https://github.com/rust-lang/crates.io-index)",
]

[[package]]
name = "foreign-types-shared"
version = "0.1.1"
source = "registry+https://github.com/rust-lang/crates.io-index"

[[package]]
name = "fuchsia-zircon"
version = "0.3.3"
source = "registry+https://github.com/rust-lang/crates.io-index"
dependencies = [
 "bitflags 1.0.3 (registry+https://github.com/rust-lang/crates.io-index)",
 "fuchsia-zircon-sys 0.3.3 (registry+https://github.com/rust-lang/crates.io-index)",
]

[[package]]
name = "fuchsia-zircon-sys"
version = "0.3.3"
source = "registry+https://github.com/rust-lang/crates.io-index"

[[package]]
name = "futures"
version = "0.1.23"
source = "registry+https://github.com/rust-lang/crates.io-index"

[[package]]
name = "futures-cpupool"
version = "0.1.8"
source = "registry+https://github.com/rust-lang/crates.io-index"
dependencies = [
 "futures 0.1.23 (registry+https://github.com/rust-lang/crates.io-index)",
 "num_cpus 1.8.0 (registry+https://github.com/rust-lang/crates.io-index)",
]

[[package]]
name = "gcc"
version = "0.3.54"
source = "registry+https://github.com/rust-lang/crates.io-index"

[[package]]
name = "generic-array"
version = "0.9.0"
source = "registry+https://github.com/rust-lang/crates.io-index"
dependencies = [
 "typenum 1.10.0 (registry+https://github.com/rust-lang/crates.io-index)",
]

[[package]]
name = "getopts"
version = "0.2.18"
source = "registry+https://github.com/rust-lang/crates.io-index"
dependencies = [
 "unicode-width 0.1.5 (registry+https://github.com/rust-lang/crates.io-index)",
]

[[package]]
name = "h2"
version = "0.1.11"
source = "registry+https://github.com/rust-lang/crates.io-index"
dependencies = [
 "byteorder 1.2.4 (registry+https://github.com/rust-lang/crates.io-index)",
 "bytes 0.4.9 (registry+https://github.com/rust-lang/crates.io-index)",
 "fnv 1.0.6 (registry+https://github.com/rust-lang/crates.io-index)",
 "futures 0.1.23 (registry+https://github.com/rust-lang/crates.io-index)",
 "http 0.1.8 (registry+https://github.com/rust-lang/crates.io-index)",
 "indexmap 1.0.1 (registry+https://github.com/rust-lang/crates.io-index)",
 "log 0.4.3 (registry+https://github.com/rust-lang/crates.io-index)",
 "slab 0.4.0 (registry+https://github.com/rust-lang/crates.io-index)",
 "string 0.1.1 (registry+https://github.com/rust-lang/crates.io-index)",
 "tokio-io 0.1.7 (registry+https://github.com/rust-lang/crates.io-index)",
]

[[package]]
name = "handlebars"
version = "1.0.0"
source = "registry+https://github.com/rust-lang/crates.io-index"
dependencies = [
 "lazy_static 1.0.2 (registry+https://github.com/rust-lang/crates.io-index)",
 "log 0.4.3 (registry+https://github.com/rust-lang/crates.io-index)",
 "pest 1.0.6 (registry+https://github.com/rust-lang/crates.io-index)",
 "pest_derive 1.0.7 (registry+https://github.com/rust-lang/crates.io-index)",
 "quick-error 1.2.2 (registry+https://github.com/rust-lang/crates.io-index)",
 "regex 1.0.2 (registry+https://github.com/rust-lang/crates.io-index)",
 "serde 1.0.70 (registry+https://github.com/rust-lang/crates.io-index)",
 "serde_json 1.0.24 (registry+https://github.com/rust-lang/crates.io-index)",
 "walkdir 2.1.4 (registry+https://github.com/rust-lang/crates.io-index)",
]

[[package]]
name = "heapsize"
version = "0.4.2"
source = "registry+https://github.com/rust-lang/crates.io-index"
dependencies = [
 "winapi 0.3.5 (registry+https://github.com/rust-lang/crates.io-index)",
]

[[package]]
name = "hex"
version = "0.3.2"
source = "registry+https://github.com/rust-lang/crates.io-index"

[[package]]
name = "hmac"
version = "0.6.2"
source = "registry+https://github.com/rust-lang/crates.io-index"
dependencies = [
 "crypto-mac 0.6.2 (registry+https://github.com/rust-lang/crates.io-index)",
 "digest 0.7.5 (registry+https://github.com/rust-lang/crates.io-index)",
]

[[package]]
name = "hostname"
version = "0.1.5"
source = "registry+https://github.com/rust-lang/crates.io-index"
dependencies = [
 "libc 0.2.42 (registry+https://github.com/rust-lang/crates.io-index)",
 "winutil 0.1.1 (registry+https://github.com/rust-lang/crates.io-index)",
]

[[package]]
name = "htmlescape"
version = "0.3.1"
source = "registry+https://github.com/rust-lang/crates.io-index"

[[package]]
name = "http"
version = "0.1.8"
source = "registry+https://github.com/rust-lang/crates.io-index"
dependencies = [
 "bytes 0.4.9 (registry+https://github.com/rust-lang/crates.io-index)",
 "fnv 1.0.6 (registry+https://github.com/rust-lang/crates.io-index)",
 "itoa 0.4.2 (registry+https://github.com/rust-lang/crates.io-index)",
]

[[package]]
name = "http-muncher"
version = "0.3.2"
source = "registry+https://github.com/rust-lang/crates.io-index"
dependencies = [
 "cc 1.0.18 (registry+https://github.com/rust-lang/crates.io-index)",
 "libc 0.2.42 (registry+https://github.com/rust-lang/crates.io-index)",
]

[[package]]
name = "httparse"
version = "1.3.2"
source = "registry+https://github.com/rust-lang/crates.io-index"

[[package]]
name = "humantime"
version = "1.1.1"
source = "registry+https://github.com/rust-lang/crates.io-index"
dependencies = [
 "quick-error 1.2.2 (registry+https://github.com/rust-lang/crates.io-index)",
]

[[package]]
name = "hyper"
version = "0.12.7"
source = "registry+https://github.com/rust-lang/crates.io-index"
dependencies = [
 "bytes 0.4.9 (registry+https://github.com/rust-lang/crates.io-index)",
 "futures 0.1.23 (registry+https://github.com/rust-lang/crates.io-index)",
 "futures-cpupool 0.1.8 (registry+https://github.com/rust-lang/crates.io-index)",
 "h2 0.1.11 (registry+https://github.com/rust-lang/crates.io-index)",
 "http 0.1.8 (registry+https://github.com/rust-lang/crates.io-index)",
 "httparse 1.3.2 (registry+https://github.com/rust-lang/crates.io-index)",
 "iovec 0.1.2 (registry+https://github.com/rust-lang/crates.io-index)",
 "itoa 0.4.2 (registry+https://github.com/rust-lang/crates.io-index)",
 "log 0.4.3 (registry+https://github.com/rust-lang/crates.io-index)",
 "net2 0.2.33 (registry+https://github.com/rust-lang/crates.io-index)",
 "time 0.1.40 (registry+https://github.com/rust-lang/crates.io-index)",
 "tokio 0.1.7 (registry+https://github.com/rust-lang/crates.io-index)",
 "tokio-executor 0.1.2 (registry+https://github.com/rust-lang/crates.io-index)",
 "tokio-io 0.1.7 (registry+https://github.com/rust-lang/crates.io-index)",
 "tokio-reactor 0.1.2 (registry+https://github.com/rust-lang/crates.io-index)",
 "tokio-tcp 0.1.0 (registry+https://github.com/rust-lang/crates.io-index)",
 "tokio-timer 0.2.4 (registry+https://github.com/rust-lang/crates.io-index)",
 "want 0.0.6 (registry+https://github.com/rust-lang/crates.io-index)",
]

[[package]]
name = "hyper-tls"
version = "0.3.0"
source = "registry+https://github.com/rust-lang/crates.io-index"
dependencies = [
 "bytes 0.4.9 (registry+https://github.com/rust-lang/crates.io-index)",
 "futures 0.1.23 (registry+https://github.com/rust-lang/crates.io-index)",
 "hyper 0.12.7 (registry+https://github.com/rust-lang/crates.io-index)",
 "native-tls 0.2.0 (registry+https://github.com/rust-lang/crates.io-index)",
 "tokio-io 0.1.7 (registry+https://github.com/rust-lang/crates.io-index)",
]

[[package]]
name = "idna"
version = "0.1.5"
source = "registry+https://github.com/rust-lang/crates.io-index"
dependencies = [
 "matches 0.1.7 (registry+https://github.com/rust-lang/crates.io-index)",
 "unicode-bidi 0.3.4 (registry+https://github.com/rust-lang/crates.io-index)",
 "unicode-normalization 0.1.7 (registry+https://github.com/rust-lang/crates.io-index)",
]

[[package]]
name = "if_chain"
version = "0.1.3"
source = "registry+https://github.com/rust-lang/crates.io-index"

[[package]]
name = "indexmap"
version = "1.0.1"
source = "registry+https://github.com/rust-lang/crates.io-index"

[[package]]
name = "iovec"
version = "0.1.2"
source = "registry+https://github.com/rust-lang/crates.io-index"
dependencies = [
 "libc 0.2.42 (registry+https://github.com/rust-lang/crates.io-index)",
 "winapi 0.2.8 (registry+https://github.com/rust-lang/crates.io-index)",
]

[[package]]
name = "ipconfig"
version = "0.1.6"
source = "registry+https://github.com/rust-lang/crates.io-index"
dependencies = [
 "error-chain 0.8.1 (registry+https://github.com/rust-lang/crates.io-index)",
 "socket2 0.3.7 (registry+https://github.com/rust-lang/crates.io-index)",
 "widestring 0.2.2 (registry+https://github.com/rust-lang/crates.io-index)",
 "winapi 0.3.5 (registry+https://github.com/rust-lang/crates.io-index)",
 "winreg 0.5.1 (registry+https://github.com/rust-lang/crates.io-index)",
]

[[package]]
name = "ipgen"
version = "0.0.4"
source = "registry+https://github.com/rust-lang/crates.io-index"
dependencies = [
 "ipnetwork 0.10.0 (registry+https://github.com/rust-lang/crates.io-index)",
 "rust-crypto 0.2.36 (registry+https://github.com/rust-lang/crates.io-index)",
]

[[package]]
name = "ipnetwork"
version = "0.10.0"
source = "registry+https://github.com/rust-lang/crates.io-index"

[[package]]
name = "ipnetwork"
version = "0.13.0"
source = "registry+https://github.com/rust-lang/crates.io-index"
dependencies = [
 "serde 1.0.70 (registry+https://github.com/rust-lang/crates.io-index)",
 "serde_derive 1.0.70 (registry+https://github.com/rust-lang/crates.io-index)",
]

[[package]]
name = "itertools"
version = "0.7.8"
source = "registry+https://github.com/rust-lang/crates.io-index"
dependencies = [
 "either 1.5.0 (registry+https://github.com/rust-lang/crates.io-index)",
]

[[package]]
name = "itoa"
version = "0.4.2"
source = "registry+https://github.com/rust-lang/crates.io-index"

[[package]]
name = "kernel32-sys"
version = "0.2.2"
source = "registry+https://github.com/rust-lang/crates.io-index"
dependencies = [
 "winapi 0.2.8 (registry+https://github.com/rust-lang/crates.io-index)",
 "winapi-build 0.1.1 (registry+https://github.com/rust-lang/crates.io-index)",
]

[[package]]
name = "language-tags"
version = "0.2.2"
source = "registry+https://github.com/rust-lang/crates.io-index"

[[package]]
name = "lazy_static"
version = "0.2.11"
source = "registry+https://github.com/rust-lang/crates.io-index"

[[package]]
name = "lazy_static"
version = "1.0.2"
source = "registry+https://github.com/rust-lang/crates.io-index"

[[package]]
name = "lazycell"
version = "0.6.0"
source = "registry+https://github.com/rust-lang/crates.io-index"

[[package]]
name = "lazycell"
version = "1.0.0"
source = "registry+https://github.com/rust-lang/crates.io-index"

[[package]]
name = "lettre"
version = "0.8.2"
source = "registry+https://github.com/rust-lang/crates.io-index"
dependencies = [
 "base64 0.9.2 (registry+https://github.com/rust-lang/crates.io-index)",
 "bufstream 0.1.3 (registry+https://github.com/rust-lang/crates.io-index)",
 "hex 0.3.2 (registry+https://github.com/rust-lang/crates.io-index)",
 "hmac 0.6.2 (registry+https://github.com/rust-lang/crates.io-index)",
 "hostname 0.1.5 (registry+https://github.com/rust-lang/crates.io-index)",
 "log 0.4.3 (registry+https://github.com/rust-lang/crates.io-index)",
 "md-5 0.7.0 (registry+https://github.com/rust-lang/crates.io-index)",
 "native-tls 0.1.5 (registry+https://github.com/rust-lang/crates.io-index)",
 "nom 3.2.1 (registry+https://github.com/rust-lang/crates.io-index)",
 "serde 1.0.70 (registry+https://github.com/rust-lang/crates.io-index)",
 "serde_derive 1.0.70 (registry+https://github.com/rust-lang/crates.io-index)",
 "serde_json 1.0.24 (registry+https://github.com/rust-lang/crates.io-index)",
]

[[package]]
name = "lettre_email"
version = "0.8.2"
source = "registry+https://github.com/rust-lang/crates.io-index"
dependencies = [
 "base64 0.9.2 (registry+https://github.com/rust-lang/crates.io-index)",
 "email 0.0.20 (registry+https://github.com/rust-lang/crates.io-index)",
 "lettre 0.8.2 (registry+https://github.com/rust-lang/crates.io-index)",
 "mime 0.3.8 (registry+https://github.com/rust-lang/crates.io-index)",
 "time 0.1.40 (registry+https://github.com/rust-lang/crates.io-index)",
 "uuid 0.6.5 (registry+https://github.com/rust-lang/crates.io-index)",
]

[[package]]
name = "libc"
version = "0.2.42"
source = "registry+https://github.com/rust-lang/crates.io-index"

[[package]]
name = "libflate"
version = "0.1.16"
source = "registry+https://github.com/rust-lang/crates.io-index"
dependencies = [
 "adler32 1.0.3 (registry+https://github.com/rust-lang/crates.io-index)",
 "byteorder 1.2.4 (registry+https://github.com/rust-lang/crates.io-index)",
 "crc 1.8.1 (registry+https://github.com/rust-lang/crates.io-index)",
]

[[package]]
name = "libsqlite3-sys"
version = "0.9.1"
source = "registry+https://github.com/rust-lang/crates.io-index"
dependencies = [
 "cc 1.0.18 (registry+https://github.com/rust-lang/crates.io-index)",
 "pkg-config 0.3.12 (registry+https://github.com/rust-lang/crates.io-index)",
 "vcpkg 0.2.4 (registry+https://github.com/rust-lang/crates.io-index)",
]

[[package]]
name = "linked-hash-map"
version = "0.3.0"
source = "registry+https://github.com/rust-lang/crates.io-index"
dependencies = [
 "serde 0.8.23 (registry+https://github.com/rust-lang/crates.io-index)",
 "serde_test 0.8.23 (registry+https://github.com/rust-lang/crates.io-index)",
]

[[package]]
name = "linked-hash-map"
version = "0.4.2"
source = "registry+https://github.com/rust-lang/crates.io-index"

[[package]]
name = "linked-hash-map"
version = "0.5.1"
source = "registry+https://github.com/rust-lang/crates.io-index"

[[package]]
name = "lock_api"
version = "0.1.3"
source = "registry+https://github.com/rust-lang/crates.io-index"
dependencies = [
 "owning_ref 0.3.3 (registry+https://github.com/rust-lang/crates.io-index)",
 "scopeguard 0.3.3 (registry+https://github.com/rust-lang/crates.io-index)",
]

[[package]]
name = "log"
version = "0.3.9"
source = "registry+https://github.com/rust-lang/crates.io-index"
dependencies = [
 "log 0.4.3 (registry+https://github.com/rust-lang/crates.io-index)",
]

[[package]]
name = "log"
version = "0.4.3"
source = "registry+https://github.com/rust-lang/crates.io-index"
dependencies = [
 "cfg-if 0.1.4 (registry+https://github.com/rust-lang/crates.io-index)",
]

[[package]]
name = "lru-cache"
version = "0.1.1"
source = "registry+https://github.com/rust-lang/crates.io-index"
dependencies = [
 "linked-hash-map 0.4.2 (registry+https://github.com/rust-lang/crates.io-index)",
]

[[package]]
name = "matches"
version = "0.1.7"
source = "registry+https://github.com/rust-lang/crates.io-index"

[[package]]
name = "md-5"
version = "0.7.0"
source = "registry+https://github.com/rust-lang/crates.io-index"
dependencies = [
 "block-buffer 0.3.3 (registry+https://github.com/rust-lang/crates.io-index)",
 "byte-tools 0.2.0 (registry+https://github.com/rust-lang/crates.io-index)",
 "digest 0.7.5 (registry+https://github.com/rust-lang/crates.io-index)",
]

[[package]]
name = "memchr"
version = "0.1.11"
source = "registry+https://github.com/rust-lang/crates.io-index"
dependencies = [
 "libc 0.2.42 (registry+https://github.com/rust-lang/crates.io-index)",
]

[[package]]
name = "memchr"
version = "1.0.2"
source = "registry+https://github.com/rust-lang/crates.io-index"
dependencies = [
 "libc 0.2.42 (registry+https://github.com/rust-lang/crates.io-index)",
]

[[package]]
name = "memchr"
version = "2.0.1"
source = "registry+https://github.com/rust-lang/crates.io-index"
dependencies = [
 "libc 0.2.42 (registry+https://github.com/rust-lang/crates.io-index)",
]

[[package]]
name = "memoffset"
version = "0.2.1"
source = "registry+https://github.com/rust-lang/crates.io-index"

[[package]]
name = "mime"
version = "0.2.6"
source = "registry+https://github.com/rust-lang/crates.io-index"
dependencies = [
 "log 0.3.9 (registry+https://github.com/rust-lang/crates.io-index)",
]

[[package]]
name = "mime"
version = "0.3.8"
source = "registry+https://github.com/rust-lang/crates.io-index"
dependencies = [
 "unicase 2.1.0 (registry+https://github.com/rust-lang/crates.io-index)",
]

[[package]]
name = "mime_guess"
version = "1.8.6"
source = "registry+https://github.com/rust-lang/crates.io-index"
dependencies = [
 "mime 0.2.6 (registry+https://github.com/rust-lang/crates.io-index)",
 "phf 0.7.22 (registry+https://github.com/rust-lang/crates.io-index)",
 "phf_codegen 0.7.22 (registry+https://github.com/rust-lang/crates.io-index)",
 "unicase 1.4.2 (registry+https://github.com/rust-lang/crates.io-index)",
]

[[package]]
name = "mime_guess"
version = "2.0.0-alpha.6"
source = "registry+https://github.com/rust-lang/crates.io-index"
dependencies = [
 "mime 0.3.8 (registry+https://github.com/rust-lang/crates.io-index)",
 "phf 0.7.22 (registry+https://github.com/rust-lang/crates.io-index)",
 "phf_codegen 0.7.22 (registry+https://github.com/rust-lang/crates.io-index)",
 "unicase 1.4.2 (registry+https://github.com/rust-lang/crates.io-index)",
]

[[package]]
name = "minihttpse"
version = "0.1.6"
source = "registry+https://github.com/rust-lang/crates.io-index"

[[package]]
name = "mio"
version = "0.6.15"
source = "registry+https://github.com/rust-lang/crates.io-index"
dependencies = [
 "fuchsia-zircon 0.3.3 (registry+https://github.com/rust-lang/crates.io-index)",
 "fuchsia-zircon-sys 0.3.3 (registry+https://github.com/rust-lang/crates.io-index)",
 "iovec 0.1.2 (registry+https://github.com/rust-lang/crates.io-index)",
 "kernel32-sys 0.2.2 (registry+https://github.com/rust-lang/crates.io-index)",
 "lazycell 0.6.0 (registry+https://github.com/rust-lang/crates.io-index)",
 "libc 0.2.42 (registry+https://github.com/rust-lang/crates.io-index)",
 "log 0.4.3 (registry+https://github.com/rust-lang/crates.io-index)",
 "miow 0.2.1 (registry+https://github.com/rust-lang/crates.io-index)",
 "net2 0.2.33 (registry+https://github.com/rust-lang/crates.io-index)",
 "slab 0.4.0 (registry+https://github.com/rust-lang/crates.io-index)",
 "winapi 0.2.8 (registry+https://github.com/rust-lang/crates.io-index)",
]

[[package]]
name = "mio-uds"
version = "0.6.6"
source = "registry+https://github.com/rust-lang/crates.io-index"
dependencies = [
 "iovec 0.1.2 (registry+https://github.com/rust-lang/crates.io-index)",
 "libc 0.2.42 (registry+https://github.com/rust-lang/crates.io-index)",
 "mio 0.6.15 (registry+https://github.com/rust-lang/crates.io-index)",
]

[[package]]
name = "miow"
version = "0.2.1"
source = "registry+https://github.com/rust-lang/crates.io-index"
dependencies = [
 "kernel32-sys 0.2.2 (registry+https://github.com/rust-lang/crates.io-index)",
 "net2 0.2.33 (registry+https://github.com/rust-lang/crates.io-index)",
 "winapi 0.2.8 (registry+https://github.com/rust-lang/crates.io-index)",
 "ws2_32-sys 0.2.1 (registry+https://github.com/rust-lang/crates.io-index)",
]

[[package]]
name = "mockito"
version = "0.12.0"
source = "registry+https://github.com/rust-lang/crates.io-index"
dependencies = [
 "colored 1.6.1 (registry+https://github.com/rust-lang/crates.io-index)",
 "difference 2.0.0 (registry+https://github.com/rust-lang/crates.io-index)",
 "http-muncher 0.3.2 (registry+https://github.com/rust-lang/crates.io-index)",
 "lazy_static 0.2.11 (registry+https://github.com/rust-lang/crates.io-index)",
 "rand 0.3.22 (registry+https://github.com/rust-lang/crates.io-index)",
 "regex 0.2.11 (registry+https://github.com/rust-lang/crates.io-index)",
 "serde_json 1.0.24 (registry+https://github.com/rust-lang/crates.io-index)",
]

[[package]]
name = "mockstream"
version = "0.0.3"
source = "git+https://github.com/lazy-bitfield/rust-mockstream.git#e6077f902af4496fadc6a134ea6a561aaa95c2e3"

[[package]]
name = "multipart"
version = "0.13.6"
source = "registry+https://github.com/rust-lang/crates.io-index"
dependencies = [
 "buf_redux 0.6.3 (registry+https://github.com/rust-lang/crates.io-index)",
 "httparse 1.3.2 (registry+https://github.com/rust-lang/crates.io-index)",
 "log 0.3.9 (registry+https://github.com/rust-lang/crates.io-index)",
 "mime 0.2.6 (registry+https://github.com/rust-lang/crates.io-index)",
 "mime_guess 1.8.6 (registry+https://github.com/rust-lang/crates.io-index)",
 "rand 0.3.22 (registry+https://github.com/rust-lang/crates.io-index)",
 "safemem 0.2.0 (registry+https://github.com/rust-lang/crates.io-index)",
 "tempdir 0.3.7 (registry+https://github.com/rust-lang/crates.io-index)",
 "twoway 0.1.8 (registry+https://github.com/rust-lang/crates.io-index)",
]

[[package]]
name = "native-tls"
version = "0.1.5"
source = "registry+https://github.com/rust-lang/crates.io-index"
dependencies = [
 "lazy_static 0.2.11 (registry+https://github.com/rust-lang/crates.io-index)",
 "libc 0.2.42 (registry+https://github.com/rust-lang/crates.io-index)",
 "openssl 0.9.24 (registry+https://github.com/rust-lang/crates.io-index)",
 "schannel 0.1.13 (registry+https://github.com/rust-lang/crates.io-index)",
 "security-framework 0.1.16 (registry+https://github.com/rust-lang/crates.io-index)",
 "security-framework-sys 0.1.16 (registry+https://github.com/rust-lang/crates.io-index)",
 "tempdir 0.3.7 (registry+https://github.com/rust-lang/crates.io-index)",
]

[[package]]
name = "native-tls"
version = "0.2.0"
source = "registry+https://github.com/rust-lang/crates.io-index"
dependencies = [
 "lazy_static 1.0.2 (registry+https://github.com/rust-lang/crates.io-index)",
 "libc 0.2.42 (registry+https://github.com/rust-lang/crates.io-index)",
 "openssl 0.10.10 (registry+https://github.com/rust-lang/crates.io-index)",
 "openssl-probe 0.1.2 (registry+https://github.com/rust-lang/crates.io-index)",
 "openssl-sys 0.9.33 (registry+https://github.com/rust-lang/crates.io-index)",
 "schannel 0.1.13 (registry+https://github.com/rust-lang/crates.io-index)",
 "security-framework 0.2.1 (registry+https://github.com/rust-lang/crates.io-index)",
 "security-framework-sys 0.2.1 (registry+https://github.com/rust-lang/crates.io-index)",
 "tempfile 3.0.3 (registry+https://github.com/rust-lang/crates.io-index)",
]

[[package]]
name = "net2"
version = "0.2.33"
source = "registry+https://github.com/rust-lang/crates.io-index"
dependencies = [
 "cfg-if 0.1.4 (registry+https://github.com/rust-lang/crates.io-index)",
 "libc 0.2.42 (registry+https://github.com/rust-lang/crates.io-index)",
 "winapi 0.3.5 (registry+https://github.com/rust-lang/crates.io-index)",
]

[[package]]
name = "nodrop"
version = "0.1.12"
source = "registry+https://github.com/rust-lang/crates.io-index"

[[package]]
name = "nom"
version = "3.2.1"
source = "registry+https://github.com/rust-lang/crates.io-index"
dependencies = [
 "memchr 1.0.2 (registry+https://github.com/rust-lang/crates.io-index)",
]

[[package]]
name = "nom"
version = "4.0.0"
source = "registry+https://github.com/rust-lang/crates.io-index"
dependencies = [
 "memchr 2.0.1 (registry+https://github.com/rust-lang/crates.io-index)",
]

[[package]]
name = "num"
version = "0.1.42"
source = "registry+https://github.com/rust-lang/crates.io-index"
dependencies = [
 "num-integer 0.1.39 (registry+https://github.com/rust-lang/crates.io-index)",
 "num-iter 0.1.37 (registry+https://github.com/rust-lang/crates.io-index)",
 "num-traits 0.2.5 (registry+https://github.com/rust-lang/crates.io-index)",
]

[[package]]
name = "num"
version = "0.2.0"
source = "registry+https://github.com/rust-lang/crates.io-index"
dependencies = [
 "num-bigint 0.2.0 (registry+https://github.com/rust-lang/crates.io-index)",
 "num-complex 0.2.0 (registry+https://github.com/rust-lang/crates.io-index)",
 "num-integer 0.1.39 (registry+https://github.com/rust-lang/crates.io-index)",
 "num-iter 0.1.37 (registry+https://github.com/rust-lang/crates.io-index)",
 "num-rational 0.2.1 (registry+https://github.com/rust-lang/crates.io-index)",
 "num-traits 0.2.5 (registry+https://github.com/rust-lang/crates.io-index)",
]

[[package]]
name = "num-bigint"
version = "0.2.0"
source = "registry+https://github.com/rust-lang/crates.io-index"
dependencies = [
 "num-integer 0.1.39 (registry+https://github.com/rust-lang/crates.io-index)",
 "num-traits 0.2.5 (registry+https://github.com/rust-lang/crates.io-index)",
]

[[package]]
name = "num-complex"
version = "0.2.0"
source = "registry+https://github.com/rust-lang/crates.io-index"
dependencies = [
 "num-traits 0.2.5 (registry+https://github.com/rust-lang/crates.io-index)",
]

[[package]]
name = "num-integer"
version = "0.1.39"
source = "registry+https://github.com/rust-lang/crates.io-index"
dependencies = [
 "num-traits 0.2.5 (registry+https://github.com/rust-lang/crates.io-index)",
]

[[package]]
name = "num-iter"
version = "0.1.37"
source = "registry+https://github.com/rust-lang/crates.io-index"
dependencies = [
 "num-integer 0.1.39 (registry+https://github.com/rust-lang/crates.io-index)",
 "num-traits 0.2.5 (registry+https://github.com/rust-lang/crates.io-index)",
]

[[package]]
name = "num-rational"
version = "0.2.1"
source = "registry+https://github.com/rust-lang/crates.io-index"
dependencies = [
 "num-bigint 0.2.0 (registry+https://github.com/rust-lang/crates.io-index)",
 "num-integer 0.1.39 (registry+https://github.com/rust-lang/crates.io-index)",
 "num-traits 0.2.5 (registry+https://github.com/rust-lang/crates.io-index)",
]

[[package]]
name = "num-traits"
version = "0.1.43"
source = "registry+https://github.com/rust-lang/crates.io-index"
dependencies = [
 "num-traits 0.2.5 (registry+https://github.com/rust-lang/crates.io-index)",
]

[[package]]
name = "num-traits"
version = "0.2.5"
source = "registry+https://github.com/rust-lang/crates.io-index"

[[package]]
name = "num256"
version = "0.1.0"
dependencies = [
 "ethereum-types 0.3.3 (git+https://github.com/paritytech/primitives.git)",
 "lazy_static 1.0.2 (registry+https://github.com/rust-lang/crates.io-index)",
 "num 0.2.0 (registry+https://github.com/rust-lang/crates.io-index)",
 "serde 1.0.70 (registry+https://github.com/rust-lang/crates.io-index)",
 "serde_derive 1.0.70 (registry+https://github.com/rust-lang/crates.io-index)",
 "serde_json 1.0.24 (registry+https://github.com/rust-lang/crates.io-index)",
]

[[package]]
name = "num_cpus"
version = "1.8.0"
source = "registry+https://github.com/rust-lang/crates.io-index"
dependencies = [
 "libc 0.2.42 (registry+https://github.com/rust-lang/crates.io-index)",
]

[[package]]
name = "openssl"
version = "0.9.24"
source = "registry+https://github.com/rust-lang/crates.io-index"
dependencies = [
 "bitflags 0.9.1 (registry+https://github.com/rust-lang/crates.io-index)",
 "foreign-types 0.3.2 (registry+https://github.com/rust-lang/crates.io-index)",
 "lazy_static 1.0.2 (registry+https://github.com/rust-lang/crates.io-index)",
 "libc 0.2.42 (registry+https://github.com/rust-lang/crates.io-index)",
 "openssl-sys 0.9.33 (registry+https://github.com/rust-lang/crates.io-index)",
]

[[package]]
name = "openssl"
version = "0.10.10"
source = "registry+https://github.com/rust-lang/crates.io-index"
dependencies = [
 "bitflags 1.0.3 (registry+https://github.com/rust-lang/crates.io-index)",
 "cfg-if 0.1.4 (registry+https://github.com/rust-lang/crates.io-index)",
 "foreign-types 0.3.2 (registry+https://github.com/rust-lang/crates.io-index)",
 "lazy_static 1.0.2 (registry+https://github.com/rust-lang/crates.io-index)",
 "libc 0.2.42 (registry+https://github.com/rust-lang/crates.io-index)",
 "openssl-sys 0.9.33 (registry+https://github.com/rust-lang/crates.io-index)",
]

[[package]]
name = "openssl-probe"
version = "0.1.2"
source = "registry+https://github.com/rust-lang/crates.io-index"

[[package]]
name = "openssl-sys"
version = "0.9.33"
source = "registry+https://github.com/rust-lang/crates.io-index"
dependencies = [
 "cc 1.0.18 (registry+https://github.com/rust-lang/crates.io-index)",
 "libc 0.2.42 (registry+https://github.com/rust-lang/crates.io-index)",
 "pkg-config 0.3.12 (registry+https://github.com/rust-lang/crates.io-index)",
 "vcpkg 0.2.4 (registry+https://github.com/rust-lang/crates.io-index)",
]

[[package]]
name = "owning_ref"
version = "0.3.3"
source = "git+https://github.com/kingoflolz/owning-ref-rs/?branch=fix-bug#601028848abf0754b0f5da8af97bdca1d92b5756"
dependencies = [
 "stable_deref_trait 1.1.0 (registry+https://github.com/rust-lang/crates.io-index)",
]

[[package]]
name = "owning_ref"
version = "0.3.3"
source = "registry+https://github.com/rust-lang/crates.io-index"
dependencies = [
 "stable_deref_trait 1.1.0 (registry+https://github.com/rust-lang/crates.io-index)",
]

[[package]]
name = "parking_lot"
version = "0.5.5"
source = "registry+https://github.com/rust-lang/crates.io-index"
dependencies = [
 "owning_ref 0.3.3 (registry+https://github.com/rust-lang/crates.io-index)",
 "parking_lot_core 0.2.14 (registry+https://github.com/rust-lang/crates.io-index)",
]

[[package]]
name = "parking_lot"
version = "0.6.3"
source = "registry+https://github.com/rust-lang/crates.io-index"
dependencies = [
 "lock_api 0.1.3 (registry+https://github.com/rust-lang/crates.io-index)",
 "parking_lot_core 0.2.14 (registry+https://github.com/rust-lang/crates.io-index)",
]

[[package]]
name = "parking_lot_core"
version = "0.2.14"
source = "registry+https://github.com/rust-lang/crates.io-index"
dependencies = [
 "libc 0.2.42 (registry+https://github.com/rust-lang/crates.io-index)",
 "rand 0.4.2 (registry+https://github.com/rust-lang/crates.io-index)",
 "smallvec 0.6.3 (registry+https://github.com/rust-lang/crates.io-index)",
 "winapi 0.3.5 (registry+https://github.com/rust-lang/crates.io-index)",
]

[[package]]
name = "percent-encoding"
version = "1.0.1"
source = "registry+https://github.com/rust-lang/crates.io-index"

[[package]]
name = "pest"
version = "1.0.6"
source = "registry+https://github.com/rust-lang/crates.io-index"

[[package]]
name = "pest_derive"
version = "1.0.7"
source = "registry+https://github.com/rust-lang/crates.io-index"
dependencies = [
 "pest 1.0.6 (registry+https://github.com/rust-lang/crates.io-index)",
 "quote 0.3.15 (registry+https://github.com/rust-lang/crates.io-index)",
 "syn 0.11.11 (registry+https://github.com/rust-lang/crates.io-index)",
]

[[package]]
name = "phf"
version = "0.7.22"
source = "registry+https://github.com/rust-lang/crates.io-index"
dependencies = [
 "phf_shared 0.7.22 (registry+https://github.com/rust-lang/crates.io-index)",
]

[[package]]
name = "phf_codegen"
version = "0.7.22"
source = "registry+https://github.com/rust-lang/crates.io-index"
dependencies = [
 "phf_generator 0.7.22 (registry+https://github.com/rust-lang/crates.io-index)",
 "phf_shared 0.7.22 (registry+https://github.com/rust-lang/crates.io-index)",
]

[[package]]
name = "phf_generator"
version = "0.7.22"
source = "registry+https://github.com/rust-lang/crates.io-index"
dependencies = [
 "phf_shared 0.7.22 (registry+https://github.com/rust-lang/crates.io-index)",
 "rand 0.4.2 (registry+https://github.com/rust-lang/crates.io-index)",
]

[[package]]
name = "phf_shared"
version = "0.7.22"
source = "registry+https://github.com/rust-lang/crates.io-index"
dependencies = [
 "siphasher 0.2.3 (registry+https://github.com/rust-lang/crates.io-index)",
 "unicase 1.4.2 (registry+https://github.com/rust-lang/crates.io-index)",
]

[[package]]
name = "pkg-config"
version = "0.3.12"
source = "registry+https://github.com/rust-lang/crates.io-index"

[[package]]
name = "proc-macro2"
version = "0.3.8"
source = "registry+https://github.com/rust-lang/crates.io-index"
dependencies = [
 "unicode-xid 0.1.0 (registry+https://github.com/rust-lang/crates.io-index)",
]

[[package]]
name = "proc-macro2"
version = "0.4.9"
source = "registry+https://github.com/rust-lang/crates.io-index"
dependencies = [
 "unicode-xid 0.1.0 (registry+https://github.com/rust-lang/crates.io-index)",
]

[[package]]
name = "pulldown-cmark"
version = "0.1.2"
source = "registry+https://github.com/rust-lang/crates.io-index"
dependencies = [
 "bitflags 0.9.1 (registry+https://github.com/rust-lang/crates.io-index)",
 "getopts 0.2.18 (registry+https://github.com/rust-lang/crates.io-index)",
]

[[package]]
name = "quick-error"
version = "1.2.2"
source = "registry+https://github.com/rust-lang/crates.io-index"

[[package]]
name = "quine-mc_cluskey"
version = "0.2.4"
source = "registry+https://github.com/rust-lang/crates.io-index"

[[package]]
name = "quote"
version = "0.3.15"
source = "registry+https://github.com/rust-lang/crates.io-index"

[[package]]
name = "quote"
version = "0.5.2"
source = "registry+https://github.com/rust-lang/crates.io-index"
dependencies = [
 "proc-macro2 0.3.8 (registry+https://github.com/rust-lang/crates.io-index)",
]

[[package]]
name = "quote"
version = "0.6.4"
source = "registry+https://github.com/rust-lang/crates.io-index"
dependencies = [
 "proc-macro2 0.4.9 (registry+https://github.com/rust-lang/crates.io-index)",
]

[[package]]
name = "rand"
version = "0.3.22"
source = "registry+https://github.com/rust-lang/crates.io-index"
dependencies = [
 "fuchsia-zircon 0.3.3 (registry+https://github.com/rust-lang/crates.io-index)",
 "libc 0.2.42 (registry+https://github.com/rust-lang/crates.io-index)",
 "rand 0.4.2 (registry+https://github.com/rust-lang/crates.io-index)",
]

[[package]]
name = "rand"
version = "0.4.2"
source = "registry+https://github.com/rust-lang/crates.io-index"
dependencies = [
 "fuchsia-zircon 0.3.3 (registry+https://github.com/rust-lang/crates.io-index)",
 "libc 0.2.42 (registry+https://github.com/rust-lang/crates.io-index)",
 "winapi 0.3.5 (registry+https://github.com/rust-lang/crates.io-index)",
]

[[package]]
name = "rand"
version = "0.5.4"
source = "registry+https://github.com/rust-lang/crates.io-index"
dependencies = [
 "cloudabi 0.0.3 (registry+https://github.com/rust-lang/crates.io-index)",
 "fuchsia-zircon 0.3.3 (registry+https://github.com/rust-lang/crates.io-index)",
 "libc 0.2.42 (registry+https://github.com/rust-lang/crates.io-index)",
 "rand_core 0.2.1 (registry+https://github.com/rust-lang/crates.io-index)",
 "winapi 0.3.5 (registry+https://github.com/rust-lang/crates.io-index)",
]

[[package]]
name = "rand_core"
version = "0.2.1"
source = "registry+https://github.com/rust-lang/crates.io-index"

[[package]]
name = "redox_syscall"
version = "0.1.40"
source = "registry+https://github.com/rust-lang/crates.io-index"

[[package]]
name = "redox_termios"
version = "0.1.1"
source = "registry+https://github.com/rust-lang/crates.io-index"
dependencies = [
 "redox_syscall 0.1.40 (registry+https://github.com/rust-lang/crates.io-index)",
]

[[package]]
name = "regex"
version = "0.1.80"
source = "registry+https://github.com/rust-lang/crates.io-index"
dependencies = [
 "aho-corasick 0.5.3 (registry+https://github.com/rust-lang/crates.io-index)",
 "memchr 0.1.11 (registry+https://github.com/rust-lang/crates.io-index)",
 "regex-syntax 0.3.9 (registry+https://github.com/rust-lang/crates.io-index)",
 "thread_local 0.2.7 (registry+https://github.com/rust-lang/crates.io-index)",
 "utf8-ranges 0.1.3 (registry+https://github.com/rust-lang/crates.io-index)",
]

[[package]]
name = "regex"
version = "0.2.11"
source = "registry+https://github.com/rust-lang/crates.io-index"
dependencies = [
 "aho-corasick 0.6.6 (registry+https://github.com/rust-lang/crates.io-index)",
 "memchr 2.0.1 (registry+https://github.com/rust-lang/crates.io-index)",
 "regex-syntax 0.5.6 (registry+https://github.com/rust-lang/crates.io-index)",
 "thread_local 0.3.5 (registry+https://github.com/rust-lang/crates.io-index)",
 "utf8-ranges 1.0.0 (registry+https://github.com/rust-lang/crates.io-index)",
]

[[package]]
name = "regex"
version = "1.0.2"
source = "registry+https://github.com/rust-lang/crates.io-index"
dependencies = [
 "aho-corasick 0.6.6 (registry+https://github.com/rust-lang/crates.io-index)",
 "memchr 2.0.1 (registry+https://github.com/rust-lang/crates.io-index)",
 "regex-syntax 0.6.2 (registry+https://github.com/rust-lang/crates.io-index)",
 "thread_local 0.3.5 (registry+https://github.com/rust-lang/crates.io-index)",
 "utf8-ranges 1.0.0 (registry+https://github.com/rust-lang/crates.io-index)",
]

[[package]]
name = "regex-syntax"
version = "0.3.9"
source = "registry+https://github.com/rust-lang/crates.io-index"

[[package]]
name = "regex-syntax"
version = "0.5.6"
source = "registry+https://github.com/rust-lang/crates.io-index"
dependencies = [
 "ucd-util 0.1.1 (registry+https://github.com/rust-lang/crates.io-index)",
]

[[package]]
name = "regex-syntax"
version = "0.6.2"
source = "registry+https://github.com/rust-lang/crates.io-index"
dependencies = [
 "ucd-util 0.1.1 (registry+https://github.com/rust-lang/crates.io-index)",
]

[[package]]
name = "remove_dir_all"
version = "0.5.1"
source = "registry+https://github.com/rust-lang/crates.io-index"
dependencies = [
 "winapi 0.3.5 (registry+https://github.com/rust-lang/crates.io-index)",
]

[[package]]
name = "reqwest"
version = "0.9.0-pre"
source = "git+https://github.com/seanmonstar/reqwest#d8e47babf6ed19168c7f0992d322e690d83f869b"
dependencies = [
 "base64 0.6.0 (registry+https://github.com/rust-lang/crates.io-index)",
 "bytes 0.4.9 (registry+https://github.com/rust-lang/crates.io-index)",
 "encoding_rs 0.7.2 (registry+https://github.com/rust-lang/crates.io-index)",
 "futures 0.1.23 (registry+https://github.com/rust-lang/crates.io-index)",
 "http 0.1.8 (registry+https://github.com/rust-lang/crates.io-index)",
 "hyper 0.12.7 (registry+https://github.com/rust-lang/crates.io-index)",
 "hyper-tls 0.3.0 (registry+https://github.com/rust-lang/crates.io-index)",
 "libflate 0.1.16 (registry+https://github.com/rust-lang/crates.io-index)",
 "log 0.4.3 (registry+https://github.com/rust-lang/crates.io-index)",
 "mime 0.3.8 (registry+https://github.com/rust-lang/crates.io-index)",
 "mime_guess 2.0.0-alpha.6 (registry+https://github.com/rust-lang/crates.io-index)",
 "native-tls 0.2.0 (registry+https://github.com/rust-lang/crates.io-index)",
 "serde 1.0.70 (registry+https://github.com/rust-lang/crates.io-index)",
 "serde_json 1.0.24 (registry+https://github.com/rust-lang/crates.io-index)",
 "serde_urlencoded 0.5.2 (registry+https://github.com/rust-lang/crates.io-index)",
 "tokio 0.1.7 (registry+https://github.com/rust-lang/crates.io-index)",
 "tokio-io 0.1.7 (registry+https://github.com/rust-lang/crates.io-index)",
 "url 1.7.1 (registry+https://github.com/rust-lang/crates.io-index)",
 "uuid 0.6.5 (registry+https://github.com/rust-lang/crates.io-index)",
]

[[package]]
name = "resolv-conf"
version = "0.6.1"
source = "registry+https://github.com/rust-lang/crates.io-index"
dependencies = [
 "hostname 0.1.5 (registry+https://github.com/rust-lang/crates.io-index)",
 "quick-error 1.2.2 (registry+https://github.com/rust-lang/crates.io-index)",
]

[[package]]
name = "rita"
<<<<<<< HEAD
version = "0.1.4"
=======
version = "0.1.5"
>>>>>>> 920d3d1f
dependencies = [
 "actix 0.7.0 (git+https://github.com/kingoflolz/actix.git?branch=althea-mesh)",
 "actix-web 0.7.0 (git+https://github.com/actix/actix-web.git?branch=fix-missing-content-length)",
 "actix_derive 0.3.0 (registry+https://github.com/rust-lang/crates.io-index)",
 "althea_kernel_interface 0.1.0",
 "althea_types 0.1.0",
 "babel_monitor 0.1.0",
 "byteorder 1.2.4 (registry+https://github.com/rust-lang/crates.io-index)",
 "bytes 0.4.9 (registry+https://github.com/rust-lang/crates.io-index)",
 "clippy 0.0.212 (registry+https://github.com/rust-lang/crates.io-index)",
 "clu 0.0.1",
 "config 0.9.0 (registry+https://github.com/rust-lang/crates.io-index)",
 "diesel 1.3.2 (registry+https://github.com/rust-lang/crates.io-index)",
 "docopt 0.8.3 (registry+https://github.com/rust-lang/crates.io-index)",
 "dotenv 0.13.0 (registry+https://github.com/rust-lang/crates.io-index)",
 "env_logger 0.5.11 (registry+https://github.com/rust-lang/crates.io-index)",
 "eui48 0.4.0 (git+https://github.com/althea-mesh/eui48)",
 "exit_db 0.1.0",
 "failure 0.1.2 (registry+https://github.com/rust-lang/crates.io-index)",
 "futures 0.1.23 (registry+https://github.com/rust-lang/crates.io-index)",
 "handlebars 1.0.0 (registry+https://github.com/rust-lang/crates.io-index)",
 "ipnetwork 0.13.0 (registry+https://github.com/rust-lang/crates.io-index)",
 "lazy_static 1.0.2 (registry+https://github.com/rust-lang/crates.io-index)",
 "lettre 0.8.2 (registry+https://github.com/rust-lang/crates.io-index)",
 "lettre_email 0.8.2 (registry+https://github.com/rust-lang/crates.io-index)",
 "libsqlite3-sys 0.9.1 (registry+https://github.com/rust-lang/crates.io-index)",
 "log 0.4.3 (registry+https://github.com/rust-lang/crates.io-index)",
 "minihttpse 0.1.6 (registry+https://github.com/rust-lang/crates.io-index)",
 "mockito 0.12.0 (registry+https://github.com/rust-lang/crates.io-index)",
 "mockstream 0.0.3 (git+https://github.com/lazy-bitfield/rust-mockstream.git)",
 "num256 0.1.0",
 "openssl-probe 0.1.2 (registry+https://github.com/rust-lang/crates.io-index)",
 "rand 0.5.4 (registry+https://github.com/rust-lang/crates.io-index)",
 "regex 1.0.2 (registry+https://github.com/rust-lang/crates.io-index)",
 "reqwest 0.9.0-pre (git+https://github.com/seanmonstar/reqwest)",
 "serde 1.0.70 (registry+https://github.com/rust-lang/crates.io-index)",
 "serde_derive 1.0.70 (registry+https://github.com/rust-lang/crates.io-index)",
 "serde_json 1.0.24 (registry+https://github.com/rust-lang/crates.io-index)",
 "settings 0.1.0",
 "tokio 0.1.7 (registry+https://github.com/rust-lang/crates.io-index)",
 "tokio-codec 0.1.0 (registry+https://github.com/rust-lang/crates.io-index)",
 "tokio-io 0.1.7 (registry+https://github.com/rust-lang/crates.io-index)",
 "trust-dns-resolver 0.9.0 (git+https://github.com/kingoflolz/trust-dns.git?branch=lower-max-ttl)",
]

[[package]]
name = "rouille"
version = "2.1.0"
source = "registry+https://github.com/rust-lang/crates.io-index"
dependencies = [
 "base64 0.7.0 (registry+https://github.com/rust-lang/crates.io-index)",
 "chrono 0.4.5 (registry+https://github.com/rust-lang/crates.io-index)",
 "filetime 0.1.15 (registry+https://github.com/rust-lang/crates.io-index)",
 "multipart 0.13.6 (registry+https://github.com/rust-lang/crates.io-index)",
 "num_cpus 1.8.0 (registry+https://github.com/rust-lang/crates.io-index)",
 "rand 0.3.22 (registry+https://github.com/rust-lang/crates.io-index)",
 "serde 1.0.70 (registry+https://github.com/rust-lang/crates.io-index)",
 "serde_derive 1.0.70 (registry+https://github.com/rust-lang/crates.io-index)",
 "serde_json 1.0.24 (registry+https://github.com/rust-lang/crates.io-index)",
 "sha1 0.2.0 (registry+https://github.com/rust-lang/crates.io-index)",
 "term 0.2.14 (registry+https://github.com/rust-lang/crates.io-index)",
 "threadpool 1.7.1 (registry+https://github.com/rust-lang/crates.io-index)",
 "time 0.1.40 (registry+https://github.com/rust-lang/crates.io-index)",
 "tiny_http 0.5.9 (registry+https://github.com/rust-lang/crates.io-index)",
 "url 1.7.1 (registry+https://github.com/rust-lang/crates.io-index)",
]

[[package]]
name = "rust-crypto"
version = "0.2.36"
source = "registry+https://github.com/rust-lang/crates.io-index"
dependencies = [
 "gcc 0.3.54 (registry+https://github.com/rust-lang/crates.io-index)",
 "libc 0.2.42 (registry+https://github.com/rust-lang/crates.io-index)",
 "rand 0.3.22 (registry+https://github.com/rust-lang/crates.io-index)",
 "rustc-serialize 0.3.24 (registry+https://github.com/rust-lang/crates.io-index)",
 "time 0.1.40 (registry+https://github.com/rust-lang/crates.io-index)",
]

[[package]]
name = "rust-ini"
version = "0.12.2"
source = "registry+https://github.com/rust-lang/crates.io-index"

[[package]]
name = "rustc-demangle"
version = "0.1.9"
source = "registry+https://github.com/rust-lang/crates.io-index"

[[package]]
name = "rustc-hex"
version = "1.0.0"
source = "registry+https://github.com/rust-lang/crates.io-index"

[[package]]
name = "rustc-serialize"
version = "0.3.24"
source = "registry+https://github.com/rust-lang/crates.io-index"

[[package]]
name = "rustc_version"
version = "0.2.2"
source = "registry+https://github.com/rust-lang/crates.io-index"
dependencies = [
 "semver 0.9.0 (registry+https://github.com/rust-lang/crates.io-index)",
]

[[package]]
name = "safemem"
version = "0.2.0"
source = "registry+https://github.com/rust-lang/crates.io-index"

[[package]]
name = "same-file"
version = "1.0.2"
source = "registry+https://github.com/rust-lang/crates.io-index"
dependencies = [
 "winapi 0.3.5 (registry+https://github.com/rust-lang/crates.io-index)",
]

[[package]]
name = "schannel"
version = "0.1.13"
source = "registry+https://github.com/rust-lang/crates.io-index"
dependencies = [
 "lazy_static 1.0.2 (registry+https://github.com/rust-lang/crates.io-index)",
 "winapi 0.3.5 (registry+https://github.com/rust-lang/crates.io-index)",
]

[[package]]
name = "scopeguard"
version = "0.3.3"
source = "registry+https://github.com/rust-lang/crates.io-index"

[[package]]
name = "security-framework"
version = "0.1.16"
source = "registry+https://github.com/rust-lang/crates.io-index"
dependencies = [
 "core-foundation 0.2.3 (registry+https://github.com/rust-lang/crates.io-index)",
 "core-foundation-sys 0.2.3 (registry+https://github.com/rust-lang/crates.io-index)",
 "libc 0.2.42 (registry+https://github.com/rust-lang/crates.io-index)",
 "security-framework-sys 0.1.16 (registry+https://github.com/rust-lang/crates.io-index)",
]

[[package]]
name = "security-framework"
version = "0.2.1"
source = "registry+https://github.com/rust-lang/crates.io-index"
dependencies = [
 "core-foundation 0.5.1 (registry+https://github.com/rust-lang/crates.io-index)",
 "core-foundation-sys 0.5.1 (registry+https://github.com/rust-lang/crates.io-index)",
 "libc 0.2.42 (registry+https://github.com/rust-lang/crates.io-index)",
 "security-framework-sys 0.2.1 (registry+https://github.com/rust-lang/crates.io-index)",
]

[[package]]
name = "security-framework-sys"
version = "0.1.16"
source = "registry+https://github.com/rust-lang/crates.io-index"
dependencies = [
 "core-foundation-sys 0.2.3 (registry+https://github.com/rust-lang/crates.io-index)",
 "libc 0.2.42 (registry+https://github.com/rust-lang/crates.io-index)",
]

[[package]]
name = "security-framework-sys"
version = "0.2.1"
source = "registry+https://github.com/rust-lang/crates.io-index"
dependencies = [
 "core-foundation-sys 0.5.1 (registry+https://github.com/rust-lang/crates.io-index)",
 "libc 0.2.42 (registry+https://github.com/rust-lang/crates.io-index)",
]

[[package]]
name = "semver"
version = "0.9.0"
source = "registry+https://github.com/rust-lang/crates.io-index"
dependencies = [
 "semver-parser 0.7.0 (registry+https://github.com/rust-lang/crates.io-index)",
 "serde 1.0.70 (registry+https://github.com/rust-lang/crates.io-index)",
]

[[package]]
name = "semver-parser"
version = "0.7.0"
source = "registry+https://github.com/rust-lang/crates.io-index"

[[package]]
name = "serde"
version = "0.8.23"
source = "registry+https://github.com/rust-lang/crates.io-index"

[[package]]
name = "serde"
version = "1.0.70"
source = "registry+https://github.com/rust-lang/crates.io-index"

[[package]]
name = "serde-hjson"
version = "0.8.1"
source = "registry+https://github.com/rust-lang/crates.io-index"
dependencies = [
 "lazy_static 0.2.11 (registry+https://github.com/rust-lang/crates.io-index)",
 "linked-hash-map 0.3.0 (registry+https://github.com/rust-lang/crates.io-index)",
 "num-traits 0.1.43 (registry+https://github.com/rust-lang/crates.io-index)",
 "regex 0.1.80 (registry+https://github.com/rust-lang/crates.io-index)",
 "serde 0.8.23 (registry+https://github.com/rust-lang/crates.io-index)",
]

[[package]]
name = "serde_derive"
version = "1.0.70"
source = "registry+https://github.com/rust-lang/crates.io-index"
dependencies = [
 "proc-macro2 0.4.9 (registry+https://github.com/rust-lang/crates.io-index)",
 "quote 0.6.4 (registry+https://github.com/rust-lang/crates.io-index)",
 "syn 0.14.5 (registry+https://github.com/rust-lang/crates.io-index)",
]

[[package]]
name = "serde_json"
version = "1.0.24"
source = "registry+https://github.com/rust-lang/crates.io-index"
dependencies = [
 "dtoa 0.4.3 (registry+https://github.com/rust-lang/crates.io-index)",
 "itoa 0.4.2 (registry+https://github.com/rust-lang/crates.io-index)",
 "serde 1.0.70 (registry+https://github.com/rust-lang/crates.io-index)",
]

[[package]]
name = "serde_test"
version = "0.8.23"
source = "registry+https://github.com/rust-lang/crates.io-index"
dependencies = [
 "serde 0.8.23 (registry+https://github.com/rust-lang/crates.io-index)",
]

[[package]]
name = "serde_urlencoded"
version = "0.5.2"
source = "registry+https://github.com/rust-lang/crates.io-index"
dependencies = [
 "dtoa 0.4.3 (registry+https://github.com/rust-lang/crates.io-index)",
 "itoa 0.4.2 (registry+https://github.com/rust-lang/crates.io-index)",
 "serde 1.0.70 (registry+https://github.com/rust-lang/crates.io-index)",
 "url 1.7.1 (registry+https://github.com/rust-lang/crates.io-index)",
]

[[package]]
name = "settings"
version = "0.1.0"
dependencies = [
 "althea_kernel_interface 0.1.0",
 "althea_types 0.1.0",
 "config 0.9.0 (registry+https://github.com/rust-lang/crates.io-index)",
 "eui48 0.4.0 (git+https://github.com/althea-mesh/eui48)",
 "failure 0.1.2 (registry+https://github.com/rust-lang/crates.io-index)",
 "lazy_static 1.0.2 (registry+https://github.com/rust-lang/crates.io-index)",
 "log 0.4.3 (registry+https://github.com/rust-lang/crates.io-index)",
 "num256 0.1.0",
 "owning_ref 0.3.3 (git+https://github.com/kingoflolz/owning-ref-rs/?branch=fix-bug)",
 "serde 1.0.70 (registry+https://github.com/rust-lang/crates.io-index)",
 "serde_derive 1.0.70 (registry+https://github.com/rust-lang/crates.io-index)",
 "serde_json 1.0.24 (registry+https://github.com/rust-lang/crates.io-index)",
 "toml 0.4.6 (registry+https://github.com/rust-lang/crates.io-index)",
]

[[package]]
name = "sha1"
version = "0.2.0"
source = "registry+https://github.com/rust-lang/crates.io-index"

[[package]]
name = "sha1"
version = "0.6.0"
source = "registry+https://github.com/rust-lang/crates.io-index"

[[package]]
name = "siphasher"
version = "0.2.3"
source = "registry+https://github.com/rust-lang/crates.io-index"

[[package]]
name = "slab"
version = "0.4.0"
source = "registry+https://github.com/rust-lang/crates.io-index"

[[package]]
name = "smallvec"
version = "0.6.3"
source = "registry+https://github.com/rust-lang/crates.io-index"
dependencies = [
 "unreachable 1.0.0 (registry+https://github.com/rust-lang/crates.io-index)",
]

[[package]]
name = "socket2"
version = "0.3.7"
source = "registry+https://github.com/rust-lang/crates.io-index"
dependencies = [
 "cfg-if 0.1.4 (registry+https://github.com/rust-lang/crates.io-index)",
 "libc 0.2.42 (registry+https://github.com/rust-lang/crates.io-index)",
 "redox_syscall 0.1.40 (registry+https://github.com/rust-lang/crates.io-index)",
 "winapi 0.3.5 (registry+https://github.com/rust-lang/crates.io-index)",
]

[[package]]
name = "stable_deref_trait"
version = "1.1.0"
source = "registry+https://github.com/rust-lang/crates.io-index"

[[package]]
name = "stats_server"
version = "0.1.0"
dependencies = [
 "actix 0.7.0 (git+https://github.com/kingoflolz/actix.git?branch=althea-mesh)",
 "actix-web 0.7.0 (git+https://github.com/actix/actix-web.git?branch=fix-missing-content-length)",
 "althea_types 0.1.0",
 "docopt 0.8.3 (registry+https://github.com/rust-lang/crates.io-index)",
 "env_logger 0.5.11 (registry+https://github.com/rust-lang/crates.io-index)",
 "failure 0.1.2 (registry+https://github.com/rust-lang/crates.io-index)",
 "futures 0.1.23 (registry+https://github.com/rust-lang/crates.io-index)",
 "log 0.4.3 (registry+https://github.com/rust-lang/crates.io-index)",
 "serde 1.0.70 (registry+https://github.com/rust-lang/crates.io-index)",
 "serde_derive 1.0.70 (registry+https://github.com/rust-lang/crates.io-index)",
 "serde_json 1.0.24 (registry+https://github.com/rust-lang/crates.io-index)",
]

[[package]]
name = "string"
version = "0.1.1"
source = "registry+https://github.com/rust-lang/crates.io-index"

[[package]]
name = "strsim"
version = "0.6.0"
source = "registry+https://github.com/rust-lang/crates.io-index"

[[package]]
name = "syn"
version = "0.11.11"
source = "registry+https://github.com/rust-lang/crates.io-index"
dependencies = [
 "quote 0.3.15 (registry+https://github.com/rust-lang/crates.io-index)",
 "synom 0.11.3 (registry+https://github.com/rust-lang/crates.io-index)",
 "unicode-xid 0.0.4 (registry+https://github.com/rust-lang/crates.io-index)",
]

[[package]]
name = "syn"
version = "0.13.11"
source = "registry+https://github.com/rust-lang/crates.io-index"
dependencies = [
 "proc-macro2 0.3.8 (registry+https://github.com/rust-lang/crates.io-index)",
 "quote 0.5.2 (registry+https://github.com/rust-lang/crates.io-index)",
 "unicode-xid 0.1.0 (registry+https://github.com/rust-lang/crates.io-index)",
]

[[package]]
name = "syn"
version = "0.14.5"
source = "registry+https://github.com/rust-lang/crates.io-index"
dependencies = [
 "proc-macro2 0.4.9 (registry+https://github.com/rust-lang/crates.io-index)",
 "quote 0.6.4 (registry+https://github.com/rust-lang/crates.io-index)",
 "unicode-xid 0.1.0 (registry+https://github.com/rust-lang/crates.io-index)",
]

[[package]]
name = "synom"
version = "0.11.3"
source = "registry+https://github.com/rust-lang/crates.io-index"
dependencies = [
 "unicode-xid 0.0.4 (registry+https://github.com/rust-lang/crates.io-index)",
]

[[package]]
name = "synstructure"
version = "0.9.0"
source = "registry+https://github.com/rust-lang/crates.io-index"
dependencies = [
 "proc-macro2 0.4.9 (registry+https://github.com/rust-lang/crates.io-index)",
 "quote 0.6.4 (registry+https://github.com/rust-lang/crates.io-index)",
 "syn 0.14.5 (registry+https://github.com/rust-lang/crates.io-index)",
 "unicode-xid 0.1.0 (registry+https://github.com/rust-lang/crates.io-index)",
]

[[package]]
name = "tempdir"
version = "0.3.7"
source = "registry+https://github.com/rust-lang/crates.io-index"
dependencies = [
 "rand 0.4.2 (registry+https://github.com/rust-lang/crates.io-index)",
 "remove_dir_all 0.5.1 (registry+https://github.com/rust-lang/crates.io-index)",
]

[[package]]
name = "tempfile"
version = "3.0.3"
source = "registry+https://github.com/rust-lang/crates.io-index"
dependencies = [
 "libc 0.2.42 (registry+https://github.com/rust-lang/crates.io-index)",
 "rand 0.5.4 (registry+https://github.com/rust-lang/crates.io-index)",
 "redox_syscall 0.1.40 (registry+https://github.com/rust-lang/crates.io-index)",
 "remove_dir_all 0.5.1 (registry+https://github.com/rust-lang/crates.io-index)",
 "winapi 0.3.5 (registry+https://github.com/rust-lang/crates.io-index)",
]

[[package]]
name = "term"
version = "0.2.14"
source = "registry+https://github.com/rust-lang/crates.io-index"
dependencies = [
 "kernel32-sys 0.2.2 (registry+https://github.com/rust-lang/crates.io-index)",
 "winapi 0.2.8 (registry+https://github.com/rust-lang/crates.io-index)",
]

[[package]]
name = "termcolor"
version = "1.0.1"
source = "registry+https://github.com/rust-lang/crates.io-index"
dependencies = [
 "wincolor 1.0.0 (registry+https://github.com/rust-lang/crates.io-index)",
]

[[package]]
name = "termion"
version = "1.5.1"
source = "registry+https://github.com/rust-lang/crates.io-index"
dependencies = [
 "libc 0.2.42 (registry+https://github.com/rust-lang/crates.io-index)",
 "redox_syscall 0.1.40 (registry+https://github.com/rust-lang/crates.io-index)",
 "redox_termios 0.1.1 (registry+https://github.com/rust-lang/crates.io-index)",
]

[[package]]
name = "thread-id"
version = "2.0.0"
source = "registry+https://github.com/rust-lang/crates.io-index"
dependencies = [
 "kernel32-sys 0.2.2 (registry+https://github.com/rust-lang/crates.io-index)",
 "libc 0.2.42 (registry+https://github.com/rust-lang/crates.io-index)",
]

[[package]]
name = "thread_local"
version = "0.2.7"
source = "registry+https://github.com/rust-lang/crates.io-index"
dependencies = [
 "thread-id 2.0.0 (registry+https://github.com/rust-lang/crates.io-index)",
]

[[package]]
name = "thread_local"
version = "0.3.5"
source = "registry+https://github.com/rust-lang/crates.io-index"
dependencies = [
 "lazy_static 1.0.2 (registry+https://github.com/rust-lang/crates.io-index)",
 "unreachable 1.0.0 (registry+https://github.com/rust-lang/crates.io-index)",
]

[[package]]
name = "threadpool"
version = "1.7.1"
source = "registry+https://github.com/rust-lang/crates.io-index"
dependencies = [
 "num_cpus 1.8.0 (registry+https://github.com/rust-lang/crates.io-index)",
]

[[package]]
name = "time"
version = "0.1.40"
source = "registry+https://github.com/rust-lang/crates.io-index"
dependencies = [
 "libc 0.2.42 (registry+https://github.com/rust-lang/crates.io-index)",
 "redox_syscall 0.1.40 (registry+https://github.com/rust-lang/crates.io-index)",
 "winapi 0.3.5 (registry+https://github.com/rust-lang/crates.io-index)",
]

[[package]]
name = "tiny-keccak"
version = "1.4.2"
source = "registry+https://github.com/rust-lang/crates.io-index"
dependencies = [
 "crunchy 0.1.6 (registry+https://github.com/rust-lang/crates.io-index)",
]

[[package]]
name = "tiny_http"
version = "0.5.9"
source = "registry+https://github.com/rust-lang/crates.io-index"
dependencies = [
 "ascii 0.7.1 (registry+https://github.com/rust-lang/crates.io-index)",
 "chrono 0.2.25 (registry+https://github.com/rust-lang/crates.io-index)",
 "chunked_transfer 0.3.1 (registry+https://github.com/rust-lang/crates.io-index)",
 "encoding 0.2.33 (registry+https://github.com/rust-lang/crates.io-index)",
 "log 0.3.9 (registry+https://github.com/rust-lang/crates.io-index)",
 "url 0.2.38 (registry+https://github.com/rust-lang/crates.io-index)",
]

[[package]]
name = "tokio"
version = "0.1.7"
source = "registry+https://github.com/rust-lang/crates.io-index"
dependencies = [
 "futures 0.1.23 (registry+https://github.com/rust-lang/crates.io-index)",
 "mio 0.6.15 (registry+https://github.com/rust-lang/crates.io-index)",
 "tokio-executor 0.1.2 (registry+https://github.com/rust-lang/crates.io-index)",
 "tokio-fs 0.1.2 (registry+https://github.com/rust-lang/crates.io-index)",
 "tokio-io 0.1.7 (registry+https://github.com/rust-lang/crates.io-index)",
 "tokio-reactor 0.1.2 (registry+https://github.com/rust-lang/crates.io-index)",
 "tokio-tcp 0.1.0 (registry+https://github.com/rust-lang/crates.io-index)",
 "tokio-threadpool 0.1.5 (registry+https://github.com/rust-lang/crates.io-index)",
 "tokio-timer 0.2.4 (registry+https://github.com/rust-lang/crates.io-index)",
 "tokio-udp 0.1.1 (registry+https://github.com/rust-lang/crates.io-index)",
]

[[package]]
name = "tokio-codec"
version = "0.1.0"
source = "registry+https://github.com/rust-lang/crates.io-index"
dependencies = [
 "bytes 0.4.9 (registry+https://github.com/rust-lang/crates.io-index)",
 "futures 0.1.23 (registry+https://github.com/rust-lang/crates.io-index)",
 "tokio-io 0.1.7 (registry+https://github.com/rust-lang/crates.io-index)",
]

[[package]]
name = "tokio-executor"
version = "0.1.2"
source = "registry+https://github.com/rust-lang/crates.io-index"
dependencies = [
 "futures 0.1.23 (registry+https://github.com/rust-lang/crates.io-index)",
]

[[package]]
name = "tokio-fs"
version = "0.1.2"
source = "registry+https://github.com/rust-lang/crates.io-index"
dependencies = [
 "futures 0.1.23 (registry+https://github.com/rust-lang/crates.io-index)",
 "tokio-io 0.1.7 (registry+https://github.com/rust-lang/crates.io-index)",
 "tokio-threadpool 0.1.5 (registry+https://github.com/rust-lang/crates.io-index)",
]

[[package]]
name = "tokio-io"
version = "0.1.7"
source = "registry+https://github.com/rust-lang/crates.io-index"
dependencies = [
 "bytes 0.4.9 (registry+https://github.com/rust-lang/crates.io-index)",
 "futures 0.1.23 (registry+https://github.com/rust-lang/crates.io-index)",
 "log 0.4.3 (registry+https://github.com/rust-lang/crates.io-index)",
]

[[package]]
name = "tokio-reactor"
version = "0.1.2"
source = "registry+https://github.com/rust-lang/crates.io-index"
dependencies = [
 "futures 0.1.23 (registry+https://github.com/rust-lang/crates.io-index)",
 "log 0.4.3 (registry+https://github.com/rust-lang/crates.io-index)",
 "mio 0.6.15 (registry+https://github.com/rust-lang/crates.io-index)",
 "slab 0.4.0 (registry+https://github.com/rust-lang/crates.io-index)",
 "tokio-executor 0.1.2 (registry+https://github.com/rust-lang/crates.io-index)",
 "tokio-io 0.1.7 (registry+https://github.com/rust-lang/crates.io-index)",
]

[[package]]
name = "tokio-signal"
version = "0.2.1"
source = "registry+https://github.com/rust-lang/crates.io-index"
dependencies = [
 "futures 0.1.23 (registry+https://github.com/rust-lang/crates.io-index)",
 "libc 0.2.42 (registry+https://github.com/rust-lang/crates.io-index)",
 "mio 0.6.15 (registry+https://github.com/rust-lang/crates.io-index)",
 "mio-uds 0.6.6 (registry+https://github.com/rust-lang/crates.io-index)",
 "tokio-executor 0.1.2 (registry+https://github.com/rust-lang/crates.io-index)",
 "tokio-io 0.1.7 (registry+https://github.com/rust-lang/crates.io-index)",
 "tokio-reactor 0.1.2 (registry+https://github.com/rust-lang/crates.io-index)",
 "winapi 0.3.5 (registry+https://github.com/rust-lang/crates.io-index)",
]

[[package]]
name = "tokio-tcp"
version = "0.1.0"
source = "registry+https://github.com/rust-lang/crates.io-index"
dependencies = [
 "bytes 0.4.9 (registry+https://github.com/rust-lang/crates.io-index)",
 "futures 0.1.23 (registry+https://github.com/rust-lang/crates.io-index)",
 "iovec 0.1.2 (registry+https://github.com/rust-lang/crates.io-index)",
 "mio 0.6.15 (registry+https://github.com/rust-lang/crates.io-index)",
 "tokio-io 0.1.7 (registry+https://github.com/rust-lang/crates.io-index)",
 "tokio-reactor 0.1.2 (registry+https://github.com/rust-lang/crates.io-index)",
]

[[package]]
name = "tokio-threadpool"
version = "0.1.5"
source = "registry+https://github.com/rust-lang/crates.io-index"
dependencies = [
 "crossbeam-deque 0.3.1 (registry+https://github.com/rust-lang/crates.io-index)",
 "futures 0.1.23 (registry+https://github.com/rust-lang/crates.io-index)",
 "log 0.4.3 (registry+https://github.com/rust-lang/crates.io-index)",
 "num_cpus 1.8.0 (registry+https://github.com/rust-lang/crates.io-index)",
 "rand 0.4.2 (registry+https://github.com/rust-lang/crates.io-index)",
 "tokio-executor 0.1.2 (registry+https://github.com/rust-lang/crates.io-index)",
]

[[package]]
name = "tokio-timer"
version = "0.2.4"
source = "registry+https://github.com/rust-lang/crates.io-index"
dependencies = [
 "futures 0.1.23 (registry+https://github.com/rust-lang/crates.io-index)",
 "tokio-executor 0.1.2 (registry+https://github.com/rust-lang/crates.io-index)",
]

[[package]]
name = "tokio-udp"
version = "0.1.1"
source = "registry+https://github.com/rust-lang/crates.io-index"
dependencies = [
 "bytes 0.4.9 (registry+https://github.com/rust-lang/crates.io-index)",
 "futures 0.1.23 (registry+https://github.com/rust-lang/crates.io-index)",
 "log 0.4.3 (registry+https://github.com/rust-lang/crates.io-index)",
 "mio 0.6.15 (registry+https://github.com/rust-lang/crates.io-index)",
 "tokio-codec 0.1.0 (registry+https://github.com/rust-lang/crates.io-index)",
 "tokio-io 0.1.7 (registry+https://github.com/rust-lang/crates.io-index)",
 "tokio-reactor 0.1.2 (registry+https://github.com/rust-lang/crates.io-index)",
]

[[package]]
name = "toml"
version = "0.4.6"
source = "registry+https://github.com/rust-lang/crates.io-index"
dependencies = [
 "serde 1.0.70 (registry+https://github.com/rust-lang/crates.io-index)",
]

[[package]]
name = "trust-dns-proto"
version = "0.4.0"
source = "git+https://github.com/kingoflolz/trust-dns.git?branch=lower-max-ttl#e0cfafe8517ed5471d52438b16f213d2c0a375c5"
dependencies = [
 "byteorder 1.2.4 (registry+https://github.com/rust-lang/crates.io-index)",
 "error-chain 0.1.12 (registry+https://github.com/rust-lang/crates.io-index)",
 "futures 0.1.23 (registry+https://github.com/rust-lang/crates.io-index)",
 "idna 0.1.5 (registry+https://github.com/rust-lang/crates.io-index)",
 "lazy_static 1.0.2 (registry+https://github.com/rust-lang/crates.io-index)",
 "log 0.4.3 (registry+https://github.com/rust-lang/crates.io-index)",
 "rand 0.4.2 (registry+https://github.com/rust-lang/crates.io-index)",
 "smallvec 0.6.3 (registry+https://github.com/rust-lang/crates.io-index)",
 "socket2 0.3.7 (registry+https://github.com/rust-lang/crates.io-index)",
 "tokio-executor 0.1.2 (registry+https://github.com/rust-lang/crates.io-index)",
 "tokio-io 0.1.7 (registry+https://github.com/rust-lang/crates.io-index)",
 "tokio-reactor 0.1.2 (registry+https://github.com/rust-lang/crates.io-index)",
 "tokio-tcp 0.1.0 (registry+https://github.com/rust-lang/crates.io-index)",
 "tokio-timer 0.2.4 (registry+https://github.com/rust-lang/crates.io-index)",
 "tokio-udp 0.1.1 (registry+https://github.com/rust-lang/crates.io-index)",
 "url 1.7.1 (registry+https://github.com/rust-lang/crates.io-index)",
]

[[package]]
name = "trust-dns-resolver"
version = "0.9.0"
source = "git+https://github.com/kingoflolz/trust-dns.git?branch=lower-max-ttl#e0cfafe8517ed5471d52438b16f213d2c0a375c5"
dependencies = [
 "cfg-if 0.1.4 (registry+https://github.com/rust-lang/crates.io-index)",
 "error-chain 0.1.12 (registry+https://github.com/rust-lang/crates.io-index)",
 "futures 0.1.23 (registry+https://github.com/rust-lang/crates.io-index)",
 "ipconfig 0.1.6 (registry+https://github.com/rust-lang/crates.io-index)",
 "lazy_static 1.0.2 (registry+https://github.com/rust-lang/crates.io-index)",
 "log 0.4.3 (registry+https://github.com/rust-lang/crates.io-index)",
 "lru-cache 0.1.1 (registry+https://github.com/rust-lang/crates.io-index)",
 "resolv-conf 0.6.1 (registry+https://github.com/rust-lang/crates.io-index)",
 "smallvec 0.6.3 (registry+https://github.com/rust-lang/crates.io-index)",
 "tokio 0.1.7 (registry+https://github.com/rust-lang/crates.io-index)",
 "trust-dns-proto 0.4.0 (git+https://github.com/kingoflolz/trust-dns.git?branch=lower-max-ttl)",
]

[[package]]
name = "try-lock"
version = "0.2.2"
source = "registry+https://github.com/rust-lang/crates.io-index"

[[package]]
name = "twoway"
version = "0.1.8"
source = "registry+https://github.com/rust-lang/crates.io-index"
dependencies = [
 "memchr 2.0.1 (registry+https://github.com/rust-lang/crates.io-index)",
]

[[package]]
name = "typenum"
version = "1.10.0"
source = "registry+https://github.com/rust-lang/crates.io-index"

[[package]]
name = "ucd-util"
version = "0.1.1"
source = "registry+https://github.com/rust-lang/crates.io-index"

[[package]]
name = "uint"
version = "0.2.1"
source = "git+https://github.com/paritytech/primitives.git#19c1d38627676cc9c51a24d3388c6fdb3b2264b2"
dependencies = [
 "byteorder 1.2.4 (registry+https://github.com/rust-lang/crates.io-index)",
 "heapsize 0.4.2 (registry+https://github.com/rust-lang/crates.io-index)",
 "rustc-hex 1.0.0 (registry+https://github.com/rust-lang/crates.io-index)",
 "rustc_version 0.2.2 (registry+https://github.com/rust-lang/crates.io-index)",
]

[[package]]
name = "unicase"
version = "1.4.2"
source = "registry+https://github.com/rust-lang/crates.io-index"
dependencies = [
 "version_check 0.1.4 (registry+https://github.com/rust-lang/crates.io-index)",
]

[[package]]
name = "unicase"
version = "2.1.0"
source = "registry+https://github.com/rust-lang/crates.io-index"
dependencies = [
 "version_check 0.1.4 (registry+https://github.com/rust-lang/crates.io-index)",
]

[[package]]
name = "unicode-bidi"
version = "0.3.4"
source = "registry+https://github.com/rust-lang/crates.io-index"
dependencies = [
 "matches 0.1.7 (registry+https://github.com/rust-lang/crates.io-index)",
]

[[package]]
name = "unicode-normalization"
version = "0.1.7"
source = "registry+https://github.com/rust-lang/crates.io-index"

[[package]]
name = "unicode-width"
version = "0.1.5"
source = "registry+https://github.com/rust-lang/crates.io-index"

[[package]]
name = "unicode-xid"
version = "0.0.4"
source = "registry+https://github.com/rust-lang/crates.io-index"

[[package]]
name = "unicode-xid"
version = "0.1.0"
source = "registry+https://github.com/rust-lang/crates.io-index"

[[package]]
name = "unreachable"
version = "1.0.0"
source = "registry+https://github.com/rust-lang/crates.io-index"
dependencies = [
 "void 1.0.2 (registry+https://github.com/rust-lang/crates.io-index)",
]

[[package]]
name = "url"
version = "0.2.38"
source = "registry+https://github.com/rust-lang/crates.io-index"
dependencies = [
 "matches 0.1.7 (registry+https://github.com/rust-lang/crates.io-index)",
 "rustc-serialize 0.3.24 (registry+https://github.com/rust-lang/crates.io-index)",
 "uuid 0.1.18 (registry+https://github.com/rust-lang/crates.io-index)",
]

[[package]]
name = "url"
version = "1.7.1"
source = "registry+https://github.com/rust-lang/crates.io-index"
dependencies = [
 "encoding 0.2.33 (registry+https://github.com/rust-lang/crates.io-index)",
 "idna 0.1.5 (registry+https://github.com/rust-lang/crates.io-index)",
 "matches 0.1.7 (registry+https://github.com/rust-lang/crates.io-index)",
 "percent-encoding 1.0.1 (registry+https://github.com/rust-lang/crates.io-index)",
]

[[package]]
name = "utf8-ranges"
version = "0.1.3"
source = "registry+https://github.com/rust-lang/crates.io-index"

[[package]]
name = "utf8-ranges"
version = "1.0.0"
source = "registry+https://github.com/rust-lang/crates.io-index"

[[package]]
name = "uuid"
version = "0.1.18"
source = "registry+https://github.com/rust-lang/crates.io-index"
dependencies = [
 "rand 0.3.22 (registry+https://github.com/rust-lang/crates.io-index)",
 "rustc-serialize 0.3.24 (registry+https://github.com/rust-lang/crates.io-index)",
]

[[package]]
name = "uuid"
version = "0.6.5"
source = "registry+https://github.com/rust-lang/crates.io-index"
dependencies = [
 "cfg-if 0.1.4 (registry+https://github.com/rust-lang/crates.io-index)",
 "rand 0.4.2 (registry+https://github.com/rust-lang/crates.io-index)",
]

[[package]]
name = "vcpkg"
version = "0.2.4"
source = "registry+https://github.com/rust-lang/crates.io-index"

[[package]]
name = "version_check"
version = "0.1.4"
source = "registry+https://github.com/rust-lang/crates.io-index"

[[package]]
name = "void"
version = "1.0.2"
source = "registry+https://github.com/rust-lang/crates.io-index"

[[package]]
name = "walkdir"
version = "2.1.4"
source = "registry+https://github.com/rust-lang/crates.io-index"
dependencies = [
 "same-file 1.0.2 (registry+https://github.com/rust-lang/crates.io-index)",
 "winapi 0.3.5 (registry+https://github.com/rust-lang/crates.io-index)",
]

[[package]]
name = "want"
version = "0.0.6"
source = "registry+https://github.com/rust-lang/crates.io-index"
dependencies = [
 "futures 0.1.23 (registry+https://github.com/rust-lang/crates.io-index)",
 "log 0.4.3 (registry+https://github.com/rust-lang/crates.io-index)",
 "try-lock 0.2.2 (registry+https://github.com/rust-lang/crates.io-index)",
]

[[package]]
name = "widestring"
version = "0.2.2"
source = "registry+https://github.com/rust-lang/crates.io-index"

[[package]]
name = "winapi"
version = "0.2.8"
source = "registry+https://github.com/rust-lang/crates.io-index"

[[package]]
name = "winapi"
version = "0.3.5"
source = "registry+https://github.com/rust-lang/crates.io-index"
dependencies = [
 "winapi-i686-pc-windows-gnu 0.4.0 (registry+https://github.com/rust-lang/crates.io-index)",
 "winapi-x86_64-pc-windows-gnu 0.4.0 (registry+https://github.com/rust-lang/crates.io-index)",
]

[[package]]
name = "winapi-build"
version = "0.1.1"
source = "registry+https://github.com/rust-lang/crates.io-index"

[[package]]
name = "winapi-i686-pc-windows-gnu"
version = "0.4.0"
source = "registry+https://github.com/rust-lang/crates.io-index"

[[package]]
name = "winapi-x86_64-pc-windows-gnu"
version = "0.4.0"
source = "registry+https://github.com/rust-lang/crates.io-index"

[[package]]
name = "wincolor"
version = "1.0.0"
source = "registry+https://github.com/rust-lang/crates.io-index"
dependencies = [
 "winapi 0.3.5 (registry+https://github.com/rust-lang/crates.io-index)",
]

[[package]]
name = "winreg"
version = "0.5.1"
source = "registry+https://github.com/rust-lang/crates.io-index"
dependencies = [
 "winapi 0.3.5 (registry+https://github.com/rust-lang/crates.io-index)",
]

[[package]]
name = "winutil"
version = "0.1.1"
source = "registry+https://github.com/rust-lang/crates.io-index"
dependencies = [
 "winapi 0.3.5 (registry+https://github.com/rust-lang/crates.io-index)",
]

[[package]]
name = "ws2_32-sys"
version = "0.2.1"
source = "registry+https://github.com/rust-lang/crates.io-index"
dependencies = [
 "winapi 0.2.8 (registry+https://github.com/rust-lang/crates.io-index)",
 "winapi-build 0.1.1 (registry+https://github.com/rust-lang/crates.io-index)",
]

[[package]]
name = "yaml-rust"
version = "0.4.0"
source = "registry+https://github.com/rust-lang/crates.io-index"
dependencies = [
 "linked-hash-map 0.5.1 (registry+https://github.com/rust-lang/crates.io-index)",
]

[metadata]
"checksum actix 0.7.0 (git+https://github.com/kingoflolz/actix.git?branch=althea-mesh)" = "<none>"
"checksum actix-web 0.7.0 (git+https://github.com/actix/actix-web.git?branch=fix-missing-content-length)" = "<none>"
"checksum actix_derive 0.2.0 (registry+https://github.com/rust-lang/crates.io-index)" = "c4b1dc922654b9aca7a8a31eab875fde804fa9fbd67f220f2e457787b23590f2"
"checksum actix_derive 0.3.0 (registry+https://github.com/rust-lang/crates.io-index)" = "5b9d1525ef45e5e021f0b93dace157dcab5d792acb4cc78f3213787d65e2bb92"
"checksum adler32 1.0.3 (registry+https://github.com/rust-lang/crates.io-index)" = "7e522997b529f05601e05166c07ed17789691f562762c7f3b987263d2dedee5c"
"checksum aho-corasick 0.5.3 (registry+https://github.com/rust-lang/crates.io-index)" = "ca972c2ea5f742bfce5687b9aef75506a764f61d37f8f649047846a9686ddb66"
"checksum aho-corasick 0.6.6 (registry+https://github.com/rust-lang/crates.io-index)" = "c1c6d463cbe7ed28720b5b489e7c083eeb8f90d08be2a0d6bb9e1ffea9ce1afa"
"checksum ansi_term 0.11.0 (registry+https://github.com/rust-lang/crates.io-index)" = "ee49baf6cb617b853aa8d93bf420db2383fab46d314482ca2803b40d5fde979b"
"checksum arrayref 0.3.4 (registry+https://github.com/rust-lang/crates.io-index)" = "0fd1479b7c29641adbd35ff3b5c293922d696a92f25c8c975da3e0acbc87258f"
"checksum arrayvec 0.4.7 (registry+https://github.com/rust-lang/crates.io-index)" = "a1e964f9e24d588183fcb43503abda40d288c8657dfc27311516ce2f05675aef"
"checksum ascii 0.7.1 (registry+https://github.com/rust-lang/crates.io-index)" = "3ae7d751998c189c1d4468cf0a39bb2eae052a9c58d50ebb3b9591ee3813ad50"
"checksum ascii 0.9.0 (registry+https://github.com/rust-lang/crates.io-index)" = "2b3c943947ef9a60212bd70d62f5775333c7739cf44b1b4abcbf4a57976f1867"
"checksum atty 0.2.11 (registry+https://github.com/rust-lang/crates.io-index)" = "9a7d5b8723950951411ee34d271d99dddcc2035a16ab25310ea2c8cfd4369652"
"checksum backtrace 0.2.3 (registry+https://github.com/rust-lang/crates.io-index)" = "346d7644f0b5f9bc73082d3b2236b69a05fd35cce0cfa3724e184e6a5c9e2a2f"
"checksum backtrace 0.3.9 (registry+https://github.com/rust-lang/crates.io-index)" = "89a47830402e9981c5c41223151efcced65a0510c13097c769cede7efb34782a"
"checksum backtrace-sys 0.1.23 (registry+https://github.com/rust-lang/crates.io-index)" = "bff67d0c06556c0b8e6b5f090f0eac52d950d9dfd1d35ba04e4ca3543eaf6a7e"
"checksum base64 0.6.0 (registry+https://github.com/rust-lang/crates.io-index)" = "96434f987501f0ed4eb336a411e0631ecd1afa11574fe148587adc4ff96143c9"
"checksum base64 0.7.0 (registry+https://github.com/rust-lang/crates.io-index)" = "5032d51da2741729bfdaeb2664d9b8c6d9fd1e2b90715c660b6def36628499c2"
"checksum base64 0.9.2 (registry+https://github.com/rust-lang/crates.io-index)" = "85415d2594767338a74a30c1d370b2f3262ec1b4ed2d7bba5b3faf4de40467d9"
"checksum bitflags 0.9.1 (registry+https://github.com/rust-lang/crates.io-index)" = "4efd02e230a02e18f92fc2735f44597385ed02ad8f831e7c1c1156ee5e1ab3a5"
"checksum bitflags 1.0.3 (registry+https://github.com/rust-lang/crates.io-index)" = "d0c54bb8f454c567f21197eefcdbf5679d0bd99f2ddbe52e84c77061952e6789"
"checksum block-buffer 0.3.3 (registry+https://github.com/rust-lang/crates.io-index)" = "a076c298b9ecdb530ed9d967e74a6027d6a7478924520acddcddc24c1c8ab3ab"
"checksum buf_redux 0.6.3 (registry+https://github.com/rust-lang/crates.io-index)" = "b9279646319ff816b05fb5897883ece50d7d854d12b59992683d4f8a71b0f949"
"checksum bufstream 0.1.3 (registry+https://github.com/rust-lang/crates.io-index)" = "f2f382711e76b9de6c744cc00d0497baba02fb00a787f088c879f01d09468e32"
"checksum build_const 0.2.1 (registry+https://github.com/rust-lang/crates.io-index)" = "39092a32794787acd8525ee150305ff051b0aa6cc2abaf193924f5ab05425f39"
"checksum byte-tools 0.2.0 (registry+https://github.com/rust-lang/crates.io-index)" = "560c32574a12a89ecd91f5e742165893f86e3ab98d21f8ea548658eb9eef5f40"
"checksum byteorder 1.2.4 (registry+https://github.com/rust-lang/crates.io-index)" = "8389c509ec62b9fe8eca58c502a0acaf017737355615243496cde4994f8fa4f9"
"checksum bytes 0.4.9 (registry+https://github.com/rust-lang/crates.io-index)" = "e178b8e0e239e844b083d5a0d4a156b2654e67f9f80144d48398fcd736a24fb8"
"checksum cargo_metadata 0.5.8 (registry+https://github.com/rust-lang/crates.io-index)" = "1efca0b863ca03ed4c109fb1c55e0bc4bbeb221d3e103d86251046b06a526bd0"
"checksum cc 1.0.18 (registry+https://github.com/rust-lang/crates.io-index)" = "2119ea4867bd2b8ed3aecab467709720b2d55b1bcfe09f772fd68066eaf15275"
"checksum cfg-if 0.1.4 (registry+https://github.com/rust-lang/crates.io-index)" = "efe5c877e17a9c717a0bf3613b2709f723202c4e4675cc8f12926ded29bcb17e"
"checksum chrono 0.2.25 (registry+https://github.com/rust-lang/crates.io-index)" = "9213f7cd7c27e95c2b57c49f0e69b1ea65b27138da84a170133fd21b07659c00"
"checksum chrono 0.4.5 (registry+https://github.com/rust-lang/crates.io-index)" = "e48d85528df61dc964aa43c5f6ca681a19cfa74939b2348d204bd08a981f2fb0"
"checksum chunked_transfer 0.3.1 (registry+https://github.com/rust-lang/crates.io-index)" = "498d20a7aaf62625b9bf26e637cf7736417cde1d0c99f1d04d1170229a85cf87"
"checksum clippy 0.0.212 (registry+https://github.com/rust-lang/crates.io-index)" = "7e253af13a0cc39c7f22cf16f1be49d593dedc5895fe2fbb15f14d66ead00533"
"checksum clippy_lints 0.0.212 (registry+https://github.com/rust-lang/crates.io-index)" = "bd2326065405649672adbd5cb30dad2fad3a470935653d51c70591d47d3a8512"
"checksum cloudabi 0.0.3 (registry+https://github.com/rust-lang/crates.io-index)" = "ddfc5b9aa5d4507acaf872de71051dfd0e309860e88966e1051e462a077aac4f"
"checksum colored 1.6.1 (registry+https://github.com/rust-lang/crates.io-index)" = "dc0a60679001b62fb628c4da80e574b9645ab4646056d7c9018885efffe45533"
"checksum config 0.9.0 (registry+https://github.com/rust-lang/crates.io-index)" = "b5379dd8b3e7f488a31107d2c9586ce2ddbee2bc839201b3b38dbdf550351c1e"
"checksum constant_time_eq 0.1.3 (registry+https://github.com/rust-lang/crates.io-index)" = "8ff012e225ce166d4422e0e78419d901719760f62ae2b7969ca6b564d1b54a9e"
"checksum cookie 0.10.1 (registry+https://github.com/rust-lang/crates.io-index)" = "746858cae4eae40fff37e1998320068df317bc247dc91a67c6cfa053afdc2abb"
"checksum core-foundation 0.2.3 (registry+https://github.com/rust-lang/crates.io-index)" = "25bfd746d203017f7d5cbd31ee5d8e17f94b6521c7af77ece6c9e4b2d4b16c67"
"checksum core-foundation 0.5.1 (registry+https://github.com/rust-lang/crates.io-index)" = "286e0b41c3a20da26536c6000a280585d519fd07b3956b43aed8a79e9edce980"
"checksum core-foundation-sys 0.2.3 (registry+https://github.com/rust-lang/crates.io-index)" = "065a5d7ffdcbc8fa145d6f0746f3555025b9097a9e9cda59f7467abae670c78d"
"checksum core-foundation-sys 0.5.1 (registry+https://github.com/rust-lang/crates.io-index)" = "716c271e8613ace48344f723b60b900a93150271e5be206212d052bbc0883efa"
"checksum crc 1.8.1 (registry+https://github.com/rust-lang/crates.io-index)" = "d663548de7f5cca343f1e0a48d14dcfb0e9eb4e079ec58883b7251539fa10aeb"
"checksum crossbeam-channel 0.2.3 (registry+https://github.com/rust-lang/crates.io-index)" = "efff2d411e0ac3731b9f6de882b2790fdd2de651577500a806ce78b95b2b9f31"
"checksum crossbeam-deque 0.3.1 (registry+https://github.com/rust-lang/crates.io-index)" = "fe8153ef04a7594ded05b427ffad46ddeaf22e63fd48d42b3e1e3bb4db07cae7"
"checksum crossbeam-epoch 0.4.3 (registry+https://github.com/rust-lang/crates.io-index)" = "2af0e75710d6181e234c8ecc79f14a97907850a541b13b0be1dd10992f2e4620"
"checksum crossbeam-epoch 0.5.1 (registry+https://github.com/rust-lang/crates.io-index)" = "285987a59c4d91388e749850e3cb7b3a92299668528caaacd08005b8f238c0ea"
"checksum crossbeam-utils 0.3.2 (registry+https://github.com/rust-lang/crates.io-index)" = "d636a8b3bcc1b409d7ffd3facef8f21dcb4009626adbd0c5e6c4305c07253c7b"
"checksum crossbeam-utils 0.4.1 (registry+https://github.com/rust-lang/crates.io-index)" = "ea52fab26a99d96cdff39d0ca75c9716125937f5dba2ab83923aaaf5928f684a"
"checksum crunchy 0.1.6 (registry+https://github.com/rust-lang/crates.io-index)" = "a2f4a431c5c9f662e1200b7c7f02c34e91361150e382089a8f2dec3ba680cbda"
"checksum crypto-mac 0.6.2 (registry+https://github.com/rust-lang/crates.io-index)" = "7afa06d05a046c7a47c3a849907ec303504608c927f4e85f7bfff22b7180d971"
"checksum dbghelp-sys 0.2.0 (registry+https://github.com/rust-lang/crates.io-index)" = "97590ba53bcb8ac28279161ca943a924d1fd4a8fb3fa63302591647c4fc5b850"
"checksum diesel 1.3.2 (registry+https://github.com/rust-lang/crates.io-index)" = "e71e7a348ae6064e86c4cf0709f0e4c3ef6f30e8e7d3dc05737164af4ebd3511"
"checksum diesel_derives 1.3.0 (registry+https://github.com/rust-lang/crates.io-index)" = "03bcaf77491f53e400d5ee3bdd57142ea4e1c47fe9217b3361ff9a76ca0e3d37"
"checksum difference 2.0.0 (registry+https://github.com/rust-lang/crates.io-index)" = "524cbf6897b527295dff137cec09ecf3a05f4fddffd7dfcd1585403449e74198"
"checksum digest 0.7.5 (registry+https://github.com/rust-lang/crates.io-index)" = "5b29c278aa8fd30796bd977169e8004b4aa88cdcd2f32a6eb22bc2d5d38df94a"
"checksum docopt 0.8.3 (registry+https://github.com/rust-lang/crates.io-index)" = "d8acd393692c503b168471874953a2531df0e9ab77d0b6bbc582395743300a4a"
"checksum dotenv 0.13.0 (registry+https://github.com/rust-lang/crates.io-index)" = "c0d0a1279c96732bc6800ce6337b6a614697b0e74ae058dc03c62ebeb78b4d86"
"checksum dtoa 0.4.3 (registry+https://github.com/rust-lang/crates.io-index)" = "6d301140eb411af13d3115f9a562c85cc6b541ade9dfa314132244aaee7489dd"
"checksum either 1.5.0 (registry+https://github.com/rust-lang/crates.io-index)" = "3be565ca5c557d7f59e7cfcf1844f9e3033650c929c6566f511e8005f205c1d0"
"checksum email 0.0.20 (registry+https://github.com/rust-lang/crates.io-index)" = "91549a51bb0241165f13d57fc4c72cef063b4088fb078b019ecbf464a45f22e4"
"checksum encoding 0.2.33 (registry+https://github.com/rust-lang/crates.io-index)" = "6b0d943856b990d12d3b55b359144ff341533e516d94098b1d3fc1ac666d36ec"
"checksum encoding-index-japanese 1.20141219.5 (registry+https://github.com/rust-lang/crates.io-index)" = "04e8b2ff42e9a05335dbf8b5c6f7567e5591d0d916ccef4e0b1710d32a0d0c91"
"checksum encoding-index-korean 1.20141219.5 (registry+https://github.com/rust-lang/crates.io-index)" = "4dc33fb8e6bcba213fe2f14275f0963fd16f0a02c878e3095ecfdf5bee529d81"
"checksum encoding-index-simpchinese 1.20141219.5 (registry+https://github.com/rust-lang/crates.io-index)" = "d87a7194909b9118fc707194baa434a4e3b0fb6a5a757c73c3adb07aa25031f7"
"checksum encoding-index-singlebyte 1.20141219.5 (registry+https://github.com/rust-lang/crates.io-index)" = "3351d5acffb224af9ca265f435b859c7c01537c0849754d3db3fdf2bfe2ae84a"
"checksum encoding-index-tradchinese 1.20141219.5 (registry+https://github.com/rust-lang/crates.io-index)" = "fd0e20d5688ce3cab59eb3ef3a2083a5c77bf496cb798dc6fcdb75f323890c18"
"checksum encoding_index_tests 0.1.4 (registry+https://github.com/rust-lang/crates.io-index)" = "a246d82be1c9d791c5dfde9a2bd045fc3cbba3fa2b11ad558f27d01712f00569"
"checksum encoding_rs 0.7.2 (registry+https://github.com/rust-lang/crates.io-index)" = "98fd0f24d1fb71a4a6b9330c8ca04cbd4e7cc5d846b54ca74ff376bc7c9f798d"
"checksum env_logger 0.5.11 (registry+https://github.com/rust-lang/crates.io-index)" = "7873e292d20e8778f951278972596b3df36ac72a65c5b406f6d4961070a870c1"
"checksum error-chain 0.1.12 (registry+https://github.com/rust-lang/crates.io-index)" = "faa976b4fd2e4c2b2f3f486874b19e61944d3de3de8b61c9fcf835d583871bcc"
"checksum error-chain 0.11.0 (registry+https://github.com/rust-lang/crates.io-index)" = "ff511d5dc435d703f4971bc399647c9bc38e20cb41452e3b9feb4765419ed3f3"
"checksum error-chain 0.8.1 (registry+https://github.com/rust-lang/crates.io-index)" = "6930e04918388a9a2e41d518c25cf679ccafe26733fb4127dbf21993f2575d46"
"checksum ethbloom 0.5.1 (git+https://github.com/paritytech/primitives.git)" = "<none>"
"checksum ethereum-types 0.3.3 (git+https://github.com/paritytech/primitives.git)" = "<none>"
"checksum ethereum-types-serialize 0.2.1 (git+https://github.com/paritytech/primitives.git)" = "<none>"
"checksum eui48 0.4.0 (git+https://github.com/althea-mesh/eui48)" = "<none>"
"checksum failure 0.1.2 (registry+https://github.com/rust-lang/crates.io-index)" = "7efb22686e4a466b1ec1a15c2898f91fa9cb340452496dca654032de20ff95b9"
"checksum failure_derive 0.1.2 (registry+https://github.com/rust-lang/crates.io-index)" = "946d0e98a50d9831f5d589038d2ca7f8f455b1c21028c0db0e84116a12696426"
"checksum filetime 0.1.15 (registry+https://github.com/rust-lang/crates.io-index)" = "714653f3e34871534de23771ac7b26e999651a0a228f47beb324dfdf1dd4b10f"
"checksum fixed-hash 0.2.1 (git+https://github.com/paritytech/primitives.git)" = "<none>"
"checksum fnv 1.0.6 (registry+https://github.com/rust-lang/crates.io-index)" = "2fad85553e09a6f881f739c29f0b00b0f01357c743266d478b68951ce23285f3"
"checksum foreign-types 0.3.2 (registry+https://github.com/rust-lang/crates.io-index)" = "f6f339eb8adc052cd2ca78910fda869aefa38d22d5cb648e6485e4d3fc06f3b1"
"checksum foreign-types-shared 0.1.1 (registry+https://github.com/rust-lang/crates.io-index)" = "00b0228411908ca8685dba7fc2cdd70ec9990a6e753e89b6ac91a84c40fbaf4b"
"checksum fuchsia-zircon 0.3.3 (registry+https://github.com/rust-lang/crates.io-index)" = "2e9763c69ebaae630ba35f74888db465e49e259ba1bc0eda7d06f4a067615d82"
"checksum fuchsia-zircon-sys 0.3.3 (registry+https://github.com/rust-lang/crates.io-index)" = "3dcaa9ae7725d12cdb85b3ad99a434db70b468c09ded17e012d86b5c1010f7a7"
"checksum futures 0.1.23 (registry+https://github.com/rust-lang/crates.io-index)" = "884dbe32a6ae4cd7da5c6db9b78114449df9953b8d490c9d7e1b51720b922c62"
"checksum futures-cpupool 0.1.8 (registry+https://github.com/rust-lang/crates.io-index)" = "ab90cde24b3319636588d0c35fe03b1333857621051837ed769faefb4c2162e4"
"checksum gcc 0.3.54 (registry+https://github.com/rust-lang/crates.io-index)" = "5e33ec290da0d127825013597dbdfc28bee4964690c7ce1166cbc2a7bd08b1bb"
"checksum generic-array 0.9.0 (registry+https://github.com/rust-lang/crates.io-index)" = "ef25c5683767570c2bbd7deba372926a55eaae9982d7726ee2a1050239d45b9d"
"checksum getopts 0.2.18 (registry+https://github.com/rust-lang/crates.io-index)" = "0a7292d30132fb5424b354f5dc02512a86e4c516fe544bb7a25e7f266951b797"
"checksum h2 0.1.11 (registry+https://github.com/rust-lang/crates.io-index)" = "35754349586639c6ff629abd19a605e5a42599b0da4aff7be67d63e48ef1ba4e"
"checksum handlebars 1.0.0 (registry+https://github.com/rust-lang/crates.io-index)" = "df2594295f9b79788875e0102718eb2eeea55f26ee18bee134c22db5c80e9d3e"
"checksum heapsize 0.4.2 (registry+https://github.com/rust-lang/crates.io-index)" = "1679e6ea370dee694f91f1dc469bf94cf8f52051d147aec3e1f9497c6fc22461"
"checksum hex 0.3.2 (registry+https://github.com/rust-lang/crates.io-index)" = "805026a5d0141ffc30abb3be3173848ad46a1b1664fe632428479619a3644d77"
"checksum hmac 0.6.2 (registry+https://github.com/rust-lang/crates.io-index)" = "efb895368093a17d136b1d9eecdb607c7aa038a452e646c74e37ded2da106285"
"checksum hostname 0.1.5 (registry+https://github.com/rust-lang/crates.io-index)" = "21ceb46a83a85e824ef93669c8b390009623863b5c195d1ba747292c0c72f94e"
"checksum htmlescape 0.3.1 (registry+https://github.com/rust-lang/crates.io-index)" = "e9025058dae765dee5070ec375f591e2ba14638c63feff74f13805a72e523163"
"checksum http 0.1.8 (registry+https://github.com/rust-lang/crates.io-index)" = "0d7f7b919d476c052ff46833ac89aaf205726da8133dae61facad50ec4c9eaec"
"checksum http-muncher 0.3.2 (registry+https://github.com/rust-lang/crates.io-index)" = "ad5ef098f884f8d927426a231d14a923be1798ff0d5ad238989f4912565fb283"
"checksum httparse 1.3.2 (registry+https://github.com/rust-lang/crates.io-index)" = "7b6288d7db100340ca12873fd4d08ad1b8f206a9457798dfb17c018a33fee540"
"checksum humantime 1.1.1 (registry+https://github.com/rust-lang/crates.io-index)" = "0484fda3e7007f2a4a0d9c3a703ca38c71c54c55602ce4660c419fd32e188c9e"
"checksum hyper 0.12.7 (registry+https://github.com/rust-lang/crates.io-index)" = "c087746de95e20e4dabe86606c3a019964a8fde2d5f386152939063c116c5971"
"checksum hyper-tls 0.3.0 (registry+https://github.com/rust-lang/crates.io-index)" = "caaee4dea92794a9e697038bd401e264307d1f22c883dbcb6f6618ba0d3b3bd3"
"checksum idna 0.1.5 (registry+https://github.com/rust-lang/crates.io-index)" = "38f09e0f0b1fb55fdee1f17470ad800da77af5186a1a76c026b679358b7e844e"
"checksum if_chain 0.1.3 (registry+https://github.com/rust-lang/crates.io-index)" = "4bac95d9aa0624e7b78187d6fb8ab012b41d9f6f54b1bcb61e61c4845f8357ec"
"checksum indexmap 1.0.1 (registry+https://github.com/rust-lang/crates.io-index)" = "08173ba1e906efb6538785a8844dd496f5d34f0a2d88038e95195172fc667220"
"checksum iovec 0.1.2 (registry+https://github.com/rust-lang/crates.io-index)" = "dbe6e417e7d0975db6512b90796e8ce223145ac4e33c377e4a42882a0e88bb08"
"checksum ipconfig 0.1.6 (registry+https://github.com/rust-lang/crates.io-index)" = "9ec4e18c0a0d4340870c14284293632d8421f419008371422dd327892b88877c"
"checksum ipgen 0.0.4 (registry+https://github.com/rust-lang/crates.io-index)" = "f6b74dfbc511e305536157ec0e13144fe130c36c0e179e0a1c3cfaeb01cc2017"
"checksum ipnetwork 0.10.0 (registry+https://github.com/rust-lang/crates.io-index)" = "3a3ba16e970f08bbafa7d53808e5871721836912341509ee693f330a539dd666"
"checksum ipnetwork 0.13.0 (registry+https://github.com/rust-lang/crates.io-index)" = "7b750b2f5cc97f86d0280a173e64fee0cbb4cb73077ee201208ff4f063668b89"
"checksum itertools 0.7.8 (registry+https://github.com/rust-lang/crates.io-index)" = "f58856976b776fedd95533137617a02fb25719f40e7d9b01c7043cd65474f450"
"checksum itoa 0.4.2 (registry+https://github.com/rust-lang/crates.io-index)" = "5adb58558dcd1d786b5f0bd15f3226ee23486e24b7b58304b60f64dc68e62606"
"checksum kernel32-sys 0.2.2 (registry+https://github.com/rust-lang/crates.io-index)" = "7507624b29483431c0ba2d82aece8ca6cdba9382bff4ddd0f7490560c056098d"
"checksum language-tags 0.2.2 (registry+https://github.com/rust-lang/crates.io-index)" = "a91d884b6667cd606bb5a69aa0c99ba811a115fc68915e7056ec08a46e93199a"
"checksum lazy_static 0.2.11 (registry+https://github.com/rust-lang/crates.io-index)" = "76f033c7ad61445c5b347c7382dd1237847eb1bce590fe50365dcb33d546be73"
"checksum lazy_static 1.0.2 (registry+https://github.com/rust-lang/crates.io-index)" = "fb497c35d362b6a331cfd94956a07fc2c78a4604cdbee844a81170386b996dd3"
"checksum lazycell 0.6.0 (registry+https://github.com/rust-lang/crates.io-index)" = "a6f08839bc70ef4a3fe1d566d5350f519c5912ea86be0df1740a7d247c7fc0ef"
"checksum lazycell 1.0.0 (registry+https://github.com/rust-lang/crates.io-index)" = "d33a48d0365c96081958cc663eef834975cb1e8d8bea3378513fc72bdbf11e50"
"checksum lettre 0.8.2 (registry+https://github.com/rust-lang/crates.io-index)" = "d440625fef1b29dd39cbe1c582476ca4295117adc940bad78a7b37514a18eef2"
"checksum lettre_email 0.8.2 (registry+https://github.com/rust-lang/crates.io-index)" = "6035d98658fcac4e2aab55bd2229685e6071fedafe185085149a88b51ed39821"
"checksum libc 0.2.42 (registry+https://github.com/rust-lang/crates.io-index)" = "b685088df2b950fccadf07a7187c8ef846a959c142338a48f9dc0b94517eb5f1"
"checksum libflate 0.1.16 (registry+https://github.com/rust-lang/crates.io-index)" = "7d4b4c7aff5bac19b956f693d0ea0eade8066deb092186ae954fa6ba14daab98"
"checksum libsqlite3-sys 0.9.1 (registry+https://github.com/rust-lang/crates.io-index)" = "0e9eb7b8e152b6a01be6a4a2917248381875758250dc3df5d46caf9250341dda"
"checksum linked-hash-map 0.3.0 (registry+https://github.com/rust-lang/crates.io-index)" = "6d262045c5b87c0861b3f004610afd0e2c851e2908d08b6c870cbb9d5f494ecd"
"checksum linked-hash-map 0.4.2 (registry+https://github.com/rust-lang/crates.io-index)" = "7860ec297f7008ff7a1e3382d7f7e1dcd69efc94751a2284bafc3d013c2aa939"
"checksum linked-hash-map 0.5.1 (registry+https://github.com/rust-lang/crates.io-index)" = "70fb39025bc7cdd76305867c4eccf2f2dcf6e9a57f5b21a93e1c2d86cd03ec9e"
"checksum lock_api 0.1.3 (registry+https://github.com/rust-lang/crates.io-index)" = "949826a5ccf18c1b3a7c3d57692778d21768b79e46eb9dd07bfc4c2160036c54"
"checksum log 0.3.9 (registry+https://github.com/rust-lang/crates.io-index)" = "e19e8d5c34a3e0e2223db8e060f9e8264aeeb5c5fc64a4ee9965c062211c024b"
"checksum log 0.4.3 (registry+https://github.com/rust-lang/crates.io-index)" = "61bd98ae7f7b754bc53dca7d44b604f733c6bba044ea6f41bc8d89272d8161d2"
"checksum lru-cache 0.1.1 (registry+https://github.com/rust-lang/crates.io-index)" = "4d06ff7ff06f729ce5f4e227876cb88d10bc59cd4ae1e09fbb2bde15c850dc21"
"checksum matches 0.1.7 (registry+https://github.com/rust-lang/crates.io-index)" = "835511bab37c34c47da5cb44844bea2cfde0236db0b506f90ea4224482c9774a"
"checksum md-5 0.7.0 (registry+https://github.com/rust-lang/crates.io-index)" = "9402eaae33a9e144ce18ef488a0e4ca19869673c7bcdbbfe2030fdc3f84211cd"
"checksum memchr 0.1.11 (registry+https://github.com/rust-lang/crates.io-index)" = "d8b629fb514376c675b98c1421e80b151d3817ac42d7c667717d282761418d20"
"checksum memchr 1.0.2 (registry+https://github.com/rust-lang/crates.io-index)" = "148fab2e51b4f1cfc66da2a7c32981d1d3c083a803978268bb11fe4b86925e7a"
"checksum memchr 2.0.1 (registry+https://github.com/rust-lang/crates.io-index)" = "796fba70e76612589ed2ce7f45282f5af869e0fdd7cc6199fa1aa1f1d591ba9d"
"checksum memoffset 0.2.1 (registry+https://github.com/rust-lang/crates.io-index)" = "0f9dc261e2b62d7a622bf416ea3c5245cdd5d9a7fcc428c0d06804dfce1775b3"
"checksum mime 0.2.6 (registry+https://github.com/rust-lang/crates.io-index)" = "ba626b8a6de5da682e1caa06bdb42a335aee5a84db8e5046a3e8ab17ba0a3ae0"
"checksum mime 0.3.8 (registry+https://github.com/rust-lang/crates.io-index)" = "fe51c8699d2dc522bf8c1ebe26ea2193d151fb54bcdfd7d0318750c189994cd9"
"checksum mime_guess 1.8.6 (registry+https://github.com/rust-lang/crates.io-index)" = "2d4c0961143b8efdcfa29c3ae63281601b446a4a668165454b6c90f8024954c5"
"checksum mime_guess 2.0.0-alpha.6 (registry+https://github.com/rust-lang/crates.io-index)" = "30de2e4613efcba1ec63d8133f344076952090c122992a903359be5a4f99c3ed"
"checksum minihttpse 0.1.6 (registry+https://github.com/rust-lang/crates.io-index)" = "8e50e8cee436b4318ec759930d6ea5f839d14dab94e81b6fba37d492d07ebf55"
"checksum mio 0.6.15 (registry+https://github.com/rust-lang/crates.io-index)" = "4fcfcb32d63961fb6f367bfd5d21e4600b92cd310f71f9dca25acae196eb1560"
"checksum mio-uds 0.6.6 (registry+https://github.com/rust-lang/crates.io-index)" = "84c7b5caa3a118a6e34dbac36504503b1e8dc5835e833306b9d6af0e05929f79"
"checksum miow 0.2.1 (registry+https://github.com/rust-lang/crates.io-index)" = "8c1f2f3b1cf331de6896aabf6e9d55dca90356cc9960cca7eaaf408a355ae919"
"checksum mockito 0.12.0 (registry+https://github.com/rust-lang/crates.io-index)" = "b92f0012f86f99e9733772b8cb72cc64e78dbe9fc9989648244e7e3d78f92424"
"checksum mockstream 0.0.3 (git+https://github.com/lazy-bitfield/rust-mockstream.git)" = "<none>"
"checksum multipart 0.13.6 (registry+https://github.com/rust-lang/crates.io-index)" = "92f54eb45230c3aa20864ccf0c277eeaeadcf5e437e91731db498dbf7fbe0ec6"
"checksum native-tls 0.1.5 (registry+https://github.com/rust-lang/crates.io-index)" = "f74dbadc8b43df7864539cedb7bc91345e532fdd913cfdc23ad94f4d2d40fbc0"
"checksum native-tls 0.2.0 (registry+https://github.com/rust-lang/crates.io-index)" = "7530becae57a21b3325685bd5c98559c58cb57b7cc8c53e825cd85459b023ba9"
"checksum net2 0.2.33 (registry+https://github.com/rust-lang/crates.io-index)" = "42550d9fb7b6684a6d404d9fa7250c2eb2646df731d1c06afc06dcee9e1bcf88"
"checksum nodrop 0.1.12 (registry+https://github.com/rust-lang/crates.io-index)" = "9a2228dca57108069a5262f2ed8bd2e82496d2e074a06d1ccc7ce1687b6ae0a2"
"checksum nom 3.2.1 (registry+https://github.com/rust-lang/crates.io-index)" = "05aec50c70fd288702bcd93284a8444607f3292dbdf2a30de5ea5dcdbe72287b"
"checksum nom 4.0.0 (registry+https://github.com/rust-lang/crates.io-index)" = "898696750eb5c3ce5eb5afbfbe46e7f7c4e1936e19d3e97be4b7937da7b6d114"
"checksum num 0.1.42 (registry+https://github.com/rust-lang/crates.io-index)" = "4703ad64153382334aa8db57c637364c322d3372e097840c72000dabdcf6156e"
"checksum num 0.2.0 (registry+https://github.com/rust-lang/crates.io-index)" = "cf4825417e1e1406b3782a8ce92f4d53f26ec055e3622e1881ca8e9f5f9e08db"
"checksum num-bigint 0.2.0 (registry+https://github.com/rust-lang/crates.io-index)" = "3eceac7784c5dc97c2d6edf30259b4e153e6e2b42b3c85e9a6e9f45d06caef6e"
"checksum num-complex 0.2.0 (registry+https://github.com/rust-lang/crates.io-index)" = "68de83578789e0fbda3fa923035be83cf8bfd3b30ccfdecd5aa89bf8601f408e"
"checksum num-integer 0.1.39 (registry+https://github.com/rust-lang/crates.io-index)" = "e83d528d2677f0518c570baf2b7abdcf0cd2d248860b68507bdcb3e91d4c0cea"
"checksum num-iter 0.1.37 (registry+https://github.com/rust-lang/crates.io-index)" = "af3fdbbc3291a5464dc57b03860ec37ca6bf915ed6ee385e7c6c052c422b2124"
"checksum num-rational 0.2.1 (registry+https://github.com/rust-lang/crates.io-index)" = "4e96f040177bb3da242b5b1ecf3f54b5d5af3efbbfb18608977a5d2767b22f10"
"checksum num-traits 0.1.43 (registry+https://github.com/rust-lang/crates.io-index)" = "92e5113e9fd4cc14ded8e499429f396a20f98c772a47cc8622a736e1ec843c31"
"checksum num-traits 0.2.5 (registry+https://github.com/rust-lang/crates.io-index)" = "630de1ef5cc79d0cdd78b7e33b81f083cbfe90de0f4b2b2f07f905867c70e9fe"
"checksum num_cpus 1.8.0 (registry+https://github.com/rust-lang/crates.io-index)" = "c51a3322e4bca9d212ad9a158a02abc6934d005490c054a2778df73a70aa0a30"
"checksum openssl 0.10.10 (registry+https://github.com/rust-lang/crates.io-index)" = "ed18a0f40ec4e9a8a81f8865033d823b7195d16a0a5721e10963ee1b0c2980ca"
"checksum openssl 0.9.24 (registry+https://github.com/rust-lang/crates.io-index)" = "a3605c298474a3aa69de92d21139fb5e2a81688d308262359d85cdd0d12a7985"
"checksum openssl-probe 0.1.2 (registry+https://github.com/rust-lang/crates.io-index)" = "77af24da69f9d9341038eba93a073b1fdaaa1b788221b00a69bce9e762cb32de"
"checksum openssl-sys 0.9.33 (registry+https://github.com/rust-lang/crates.io-index)" = "d8abc04833dcedef24221a91852931df2f63e3369ae003134e70aff3645775cc"
"checksum owning_ref 0.3.3 (git+https://github.com/kingoflolz/owning-ref-rs/?branch=fix-bug)" = "<none>"
"checksum owning_ref 0.3.3 (registry+https://github.com/rust-lang/crates.io-index)" = "cdf84f41639e037b484f93433aa3897863b561ed65c6e59c7073d7c561710f37"
"checksum parking_lot 0.5.5 (registry+https://github.com/rust-lang/crates.io-index)" = "d4d05f1349491390b1730afba60bb20d55761bef489a954546b58b4b34e1e2ac"
"checksum parking_lot 0.6.3 (registry+https://github.com/rust-lang/crates.io-index)" = "69376b761943787ebd5cc85a5bc95958651a22609c5c1c2b65de21786baec72b"
"checksum parking_lot_core 0.2.14 (registry+https://github.com/rust-lang/crates.io-index)" = "4db1a8ccf734a7bce794cc19b3df06ed87ab2f3907036b693c68f56b4d4537fa"
"checksum percent-encoding 1.0.1 (registry+https://github.com/rust-lang/crates.io-index)" = "31010dd2e1ac33d5b46a5b413495239882813e0369f8ed8a5e266f173602f831"
"checksum pest 1.0.6 (registry+https://github.com/rust-lang/crates.io-index)" = "0fce5d8b5cc33983fc74f78ad552b5522ab41442c4ca91606e4236eb4b5ceefc"
"checksum pest_derive 1.0.7 (registry+https://github.com/rust-lang/crates.io-index)" = "ab94faafeb93f4c5e3ce81ca0e5a779529a602ad5d09ae6d21996bfb8b6a52bf"
"checksum phf 0.7.22 (registry+https://github.com/rust-lang/crates.io-index)" = "7d37a244c75a9748e049225155f56dbcb98fe71b192fd25fd23cb914b5ad62f2"
"checksum phf_codegen 0.7.22 (registry+https://github.com/rust-lang/crates.io-index)" = "4e4048fe7dd7a06b8127ecd6d3803149126e9b33c7558879846da3a63f734f2b"
"checksum phf_generator 0.7.22 (registry+https://github.com/rust-lang/crates.io-index)" = "05a079dd052e7b674d21cb31cbb6c05efd56a2cd2827db7692e2f1a507ebd998"
"checksum phf_shared 0.7.22 (registry+https://github.com/rust-lang/crates.io-index)" = "c2261d544c2bb6aa3b10022b0be371b9c7c64f762ef28c6f5d4f1ef6d97b5930"
"checksum pkg-config 0.3.12 (registry+https://github.com/rust-lang/crates.io-index)" = "6a52e4dbc8354505ee07e484ab07127e06d87ca6fa7f0a516a2b294e5ad5ad16"
"checksum proc-macro2 0.3.8 (registry+https://github.com/rust-lang/crates.io-index)" = "1b06e2f335f48d24442b35a19df506a835fb3547bc3c06ef27340da9acf5cae7"
"checksum proc-macro2 0.4.9 (registry+https://github.com/rust-lang/crates.io-index)" = "cccdc7557a98fe98453030f077df7f3a042052fae465bb61d2c2c41435cfd9b6"
"checksum pulldown-cmark 0.1.2 (registry+https://github.com/rust-lang/crates.io-index)" = "d6fdf85cda6cadfae5428a54661d431330b312bc767ddbc57adbedc24da66e32"
"checksum quick-error 1.2.2 (registry+https://github.com/rust-lang/crates.io-index)" = "9274b940887ce9addde99c4eee6b5c44cc494b182b97e73dc8ffdcb3397fd3f0"
"checksum quine-mc_cluskey 0.2.4 (registry+https://github.com/rust-lang/crates.io-index)" = "07589615d719a60c8dd8a4622e7946465dfef20d1a428f969e3443e7386d5f45"
"checksum quote 0.3.15 (registry+https://github.com/rust-lang/crates.io-index)" = "7a6e920b65c65f10b2ae65c831a81a073a89edd28c7cce89475bff467ab4167a"
"checksum quote 0.5.2 (registry+https://github.com/rust-lang/crates.io-index)" = "9949cfe66888ffe1d53e6ec9d9f3b70714083854be20fd5e271b232a017401e8"
"checksum quote 0.6.4 (registry+https://github.com/rust-lang/crates.io-index)" = "b71f9f575d55555aa9c06188be9d4e2bfc83ed02537948ac0d520c24d0419f1a"
"checksum rand 0.3.22 (registry+https://github.com/rust-lang/crates.io-index)" = "15a732abf9d20f0ad8eeb6f909bf6868722d9a06e1e50802b6a70351f40b4eb1"
"checksum rand 0.4.2 (registry+https://github.com/rust-lang/crates.io-index)" = "eba5f8cb59cc50ed56be8880a5c7b496bfd9bd26394e176bc67884094145c2c5"
"checksum rand 0.5.4 (registry+https://github.com/rust-lang/crates.io-index)" = "12397506224b2f93e6664ffc4f664b29be8208e5157d3d90b44f09b5fae470ea"
"checksum rand_core 0.2.1 (registry+https://github.com/rust-lang/crates.io-index)" = "edecf0f94da5551fc9b492093e30b041a891657db7940ee221f9d2f66e82eef2"
"checksum redox_syscall 0.1.40 (registry+https://github.com/rust-lang/crates.io-index)" = "c214e91d3ecf43e9a4e41e578973adeb14b474f2bee858742d127af75a0112b1"
"checksum redox_termios 0.1.1 (registry+https://github.com/rust-lang/crates.io-index)" = "7e891cfe48e9100a70a3b6eb652fef28920c117d366339687bd5576160db0f76"
"checksum regex 0.1.80 (registry+https://github.com/rust-lang/crates.io-index)" = "4fd4ace6a8cf7860714a2c2280d6c1f7e6a413486c13298bbc86fd3da019402f"
"checksum regex 0.2.11 (registry+https://github.com/rust-lang/crates.io-index)" = "9329abc99e39129fcceabd24cf5d85b4671ef7c29c50e972bc5afe32438ec384"
"checksum regex 1.0.2 (registry+https://github.com/rust-lang/crates.io-index)" = "5bbbea44c5490a1e84357ff28b7d518b4619a159fed5d25f6c1de2d19cc42814"
"checksum regex-syntax 0.3.9 (registry+https://github.com/rust-lang/crates.io-index)" = "f9ec002c35e86791825ed294b50008eea9ddfc8def4420124fbc6b08db834957"
"checksum regex-syntax 0.5.6 (registry+https://github.com/rust-lang/crates.io-index)" = "7d707a4fa2637f2dca2ef9fd02225ec7661fe01a53623c1e6515b6916511f7a7"
"checksum regex-syntax 0.6.2 (registry+https://github.com/rust-lang/crates.io-index)" = "747ba3b235651f6e2f67dfa8bcdcd073ddb7c243cb21c442fc12395dfcac212d"
"checksum remove_dir_all 0.5.1 (registry+https://github.com/rust-lang/crates.io-index)" = "3488ba1b9a2084d38645c4c08276a1752dcbf2c7130d74f1569681ad5d2799c5"
"checksum reqwest 0.9.0-pre (git+https://github.com/seanmonstar/reqwest)" = "<none>"
"checksum resolv-conf 0.6.1 (registry+https://github.com/rust-lang/crates.io-index)" = "c62bd95a41841efdf7fca2ae9951e64a8d8eae7e5da196d8ce489a2241491a92"
"checksum rouille 2.1.0 (registry+https://github.com/rust-lang/crates.io-index)" = "cc1f8407af80b0630983b2c1f1860dda1960fdec8d3ee75ba8db14937756d3a0"
"checksum rust-crypto 0.2.36 (registry+https://github.com/rust-lang/crates.io-index)" = "f76d05d3993fd5f4af9434e8e436db163a12a9d40e1a58a726f27a01dfd12a2a"
"checksum rust-ini 0.12.2 (registry+https://github.com/rust-lang/crates.io-index)" = "ac66e816614e124a692b6ac1b8437237a518c9155a3aacab83a373982630c715"
"checksum rustc-demangle 0.1.9 (registry+https://github.com/rust-lang/crates.io-index)" = "bcfe5b13211b4d78e5c2cadfebd7769197d95c639c35a50057eb4c05de811395"
"checksum rustc-hex 1.0.0 (registry+https://github.com/rust-lang/crates.io-index)" = "0ceb8ce7a5e520de349e1fa172baeba4a9e8d5ef06c47471863530bc4972ee1e"
"checksum rustc-serialize 0.3.24 (registry+https://github.com/rust-lang/crates.io-index)" = "dcf128d1287d2ea9d80910b5f1120d0b8eede3fbf1abe91c40d39ea7d51e6fda"
"checksum rustc_version 0.2.2 (registry+https://github.com/rust-lang/crates.io-index)" = "a54aa04a10c68c1c4eacb4337fd883b435997ede17a9385784b990777686b09a"
"checksum safemem 0.2.0 (registry+https://github.com/rust-lang/crates.io-index)" = "e27a8b19b835f7aea908818e871f5cc3a5a186550c30773be987e155e8163d8f"
"checksum same-file 1.0.2 (registry+https://github.com/rust-lang/crates.io-index)" = "cfb6eded0b06a0b512c8ddbcf04089138c9b4362c2f696f3c3d76039d68f3637"
"checksum schannel 0.1.13 (registry+https://github.com/rust-lang/crates.io-index)" = "dc1fabf2a7b6483a141426e1afd09ad543520a77ac49bd03c286e7696ccfd77f"
"checksum scopeguard 0.3.3 (registry+https://github.com/rust-lang/crates.io-index)" = "94258f53601af11e6a49f722422f6e3425c52b06245a5cf9bc09908b174f5e27"
"checksum security-framework 0.1.16 (registry+https://github.com/rust-lang/crates.io-index)" = "dfa44ee9c54ce5eecc9de7d5acbad112ee58755239381f687e564004ba4a2332"
"checksum security-framework 0.2.1 (registry+https://github.com/rust-lang/crates.io-index)" = "697d3f3c23a618272ead9e1fb259c1411102b31c6af8b93f1d64cca9c3b0e8e0"
"checksum security-framework-sys 0.1.16 (registry+https://github.com/rust-lang/crates.io-index)" = "5421621e836278a0b139268f36eee0dc7e389b784dc3f79d8f11aabadf41bead"
"checksum security-framework-sys 0.2.1 (registry+https://github.com/rust-lang/crates.io-index)" = "ab01dfbe5756785b5b4d46e0289e5a18071dfa9a7c2b24213ea00b9ef9b665bf"
"checksum semver 0.9.0 (registry+https://github.com/rust-lang/crates.io-index)" = "1d7eb9ef2c18661902cc47e535f9bc51b78acd254da71d375c2f6720d9a40403"
"checksum semver-parser 0.7.0 (registry+https://github.com/rust-lang/crates.io-index)" = "388a1df253eca08550bef6c72392cfe7c30914bf41df5269b68cbd6ff8f570a3"
"checksum serde 0.8.23 (registry+https://github.com/rust-lang/crates.io-index)" = "9dad3f759919b92c3068c696c15c3d17238234498bbdcc80f2c469606f948ac8"
"checksum serde 1.0.70 (registry+https://github.com/rust-lang/crates.io-index)" = "0c3adf19c07af6d186d91dae8927b83b0553d07ca56cbf7f2f32560455c91920"
"checksum serde-hjson 0.8.1 (registry+https://github.com/rust-lang/crates.io-index)" = "7a2376ebb8976138927f48b49588ef73cde2f6591b8b3df22f4063e0f27b9bec"
"checksum serde_derive 1.0.70 (registry+https://github.com/rust-lang/crates.io-index)" = "3525a779832b08693031b8ecfb0de81cd71cfd3812088fafe9a7496789572124"
"checksum serde_json 1.0.24 (registry+https://github.com/rust-lang/crates.io-index)" = "c3c6908c7b925cd6c590358a4034de93dbddb20c45e1d021931459fd419bf0e2"
"checksum serde_test 0.8.23 (registry+https://github.com/rust-lang/crates.io-index)" = "110b3dbdf8607ec493c22d5d947753282f3bae73c0f56d322af1e8c78e4c23d5"
"checksum serde_urlencoded 0.5.2 (registry+https://github.com/rust-lang/crates.io-index)" = "e703cef904312097cfceab9ce131ff6bbe09e8c964a0703345a5f49238757bc1"
"checksum sha1 0.2.0 (registry+https://github.com/rust-lang/crates.io-index)" = "cc30b1e1e8c40c121ca33b86c23308a090d19974ef001b4bf6e61fd1a0fb095c"
"checksum sha1 0.6.0 (registry+https://github.com/rust-lang/crates.io-index)" = "2579985fda508104f7587689507983eadd6a6e84dd35d6d115361f530916fa0d"
"checksum siphasher 0.2.3 (registry+https://github.com/rust-lang/crates.io-index)" = "0b8de496cf83d4ed58b6be86c3a275b8602f6ffe98d3024a869e124147a9a3ac"
"checksum slab 0.4.0 (registry+https://github.com/rust-lang/crates.io-index)" = "fdeff4cd9ecff59ec7e3744cbca73dfe5ac35c2aedb2cfba8a1c715a18912e9d"
"checksum smallvec 0.6.3 (registry+https://github.com/rust-lang/crates.io-index)" = "26df3bb03ca5eac2e64192b723d51f56c1b1e0860e7c766281f4598f181acdc8"
"checksum socket2 0.3.7 (registry+https://github.com/rust-lang/crates.io-index)" = "962a516af4d3a7c272cb3a1d50a8cc4e5b41802e4ad54cfb7bee8ba61d37d703"
"checksum stable_deref_trait 1.1.0 (registry+https://github.com/rust-lang/crates.io-index)" = "ffbc596e092fe5f598b12ef46cc03754085ac2f4d8c739ad61c4ae266cc3b3fa"
"checksum string 0.1.1 (registry+https://github.com/rust-lang/crates.io-index)" = "00caf261d6f90f588f8450b8e1230fa0d5be49ee6140fdfbcb55335aff350970"
"checksum strsim 0.6.0 (registry+https://github.com/rust-lang/crates.io-index)" = "b4d15c810519a91cf877e7e36e63fe068815c678181439f2f29e2562147c3694"
"checksum syn 0.11.11 (registry+https://github.com/rust-lang/crates.io-index)" = "d3b891b9015c88c576343b9b3e41c2c11a51c219ef067b264bd9c8aa9b441dad"
"checksum syn 0.13.11 (registry+https://github.com/rust-lang/crates.io-index)" = "14f9bf6292f3a61d2c716723fdb789a41bbe104168e6f496dc6497e531ea1b9b"
"checksum syn 0.14.5 (registry+https://github.com/rust-lang/crates.io-index)" = "4bad7abdf6633f07c7046b90484f1d9dc055eca39f8c991177b1046ce61dba9a"
"checksum synom 0.11.3 (registry+https://github.com/rust-lang/crates.io-index)" = "a393066ed9010ebaed60b9eafa373d4b1baac186dd7e008555b0f702b51945b6"
"checksum synstructure 0.9.0 (registry+https://github.com/rust-lang/crates.io-index)" = "85bb9b7550d063ea184027c9b8c20ac167cd36d3e06b3a40bceb9d746dc1a7b7"
"checksum tempdir 0.3.7 (registry+https://github.com/rust-lang/crates.io-index)" = "15f2b5fb00ccdf689e0149d1b1b3c03fead81c2b37735d812fa8bddbbf41b6d8"
"checksum tempfile 3.0.3 (registry+https://github.com/rust-lang/crates.io-index)" = "c4b103c6d08d323b92ff42c8ce62abcd83ca8efa7fd5bf7927efefec75f58c76"
"checksum term 0.2.14 (registry+https://github.com/rust-lang/crates.io-index)" = "f2077e54d38055cf1ca0fd7933a2e00cd3ec8f6fed352b2a377f06dcdaaf3281"
"checksum termcolor 1.0.1 (registry+https://github.com/rust-lang/crates.io-index)" = "722426c4a0539da2c4ffd9b419d90ad540b4cff4a053be9069c908d4d07e2836"
"checksum termion 1.5.1 (registry+https://github.com/rust-lang/crates.io-index)" = "689a3bdfaab439fd92bc87df5c4c78417d3cbe537487274e9b0b2dce76e92096"
"checksum thread-id 2.0.0 (registry+https://github.com/rust-lang/crates.io-index)" = "a9539db560102d1cef46b8b78ce737ff0bb64e7e18d35b2a5688f7d097d0ff03"
"checksum thread_local 0.2.7 (registry+https://github.com/rust-lang/crates.io-index)" = "8576dbbfcaef9641452d5cf0df9b0e7eeab7694956dd33bb61515fb8f18cfdd5"
"checksum thread_local 0.3.5 (registry+https://github.com/rust-lang/crates.io-index)" = "279ef31c19ededf577bfd12dfae728040a21f635b06a24cd670ff510edd38963"
"checksum threadpool 1.7.1 (registry+https://github.com/rust-lang/crates.io-index)" = "e2f0c90a5f3459330ac8bc0d2f879c693bb7a2f59689c1083fc4ef83834da865"
"checksum time 0.1.40 (registry+https://github.com/rust-lang/crates.io-index)" = "d825be0eb33fda1a7e68012d51e9c7f451dc1a69391e7fdc197060bb8c56667b"
"checksum tiny-keccak 1.4.2 (registry+https://github.com/rust-lang/crates.io-index)" = "e9175261fbdb60781fcd388a4d6cc7e14764a2b629a7ad94abb439aed223a44f"
"checksum tiny_http 0.5.9 (registry+https://github.com/rust-lang/crates.io-index)" = "2f4d55c9a213880d1f0c89ded183f209c6e45b912ca6c7df6f93c163773572e1"
"checksum tokio 0.1.7 (registry+https://github.com/rust-lang/crates.io-index)" = "8ee337e5f4e501fc32966fec6fe0ca0cc1c237b0b1b14a335f8bfe3c5f06e286"
"checksum tokio-codec 0.1.0 (registry+https://github.com/rust-lang/crates.io-index)" = "881e9645b81c2ce95fcb799ded2c29ffb9f25ef5bef909089a420e5961dd8ccb"
"checksum tokio-executor 0.1.2 (registry+https://github.com/rust-lang/crates.io-index)" = "8cac2a7883ff3567e9d66bb09100d09b33d90311feca0206c7ca034bc0c55113"
"checksum tokio-fs 0.1.2 (registry+https://github.com/rust-lang/crates.io-index)" = "40697ecbea5660df15b15d50a077386477d2f6a35002adf01ce76ff9dd9dce48"
"checksum tokio-io 0.1.7 (registry+https://github.com/rust-lang/crates.io-index)" = "a5c9635ee806f26d302b8baa1e145689a280d8f5aa8d0552e7344808da54cc21"
"checksum tokio-reactor 0.1.2 (registry+https://github.com/rust-lang/crates.io-index)" = "e00ec63bbec2c97ce1178cb0587b2c438b2f6b09d3ee54a33c45a9cf0d530810"
"checksum tokio-signal 0.2.1 (registry+https://github.com/rust-lang/crates.io-index)" = "342d088c63623f63eada591e065778038c63b516939530db2aa09a8df9118507"
"checksum tokio-tcp 0.1.0 (registry+https://github.com/rust-lang/crates.io-index)" = "ec9b094851aadd2caf83ba3ad8e8c4ce65a42104f7b94d9e6550023f0407853f"
"checksum tokio-threadpool 0.1.5 (registry+https://github.com/rust-lang/crates.io-index)" = "24ab84f574027b0e875378f31575cf175360891919e93a3490f07e76e00e4efb"
"checksum tokio-timer 0.2.4 (registry+https://github.com/rust-lang/crates.io-index)" = "028b94314065b90f026a21826cffd62a4e40a92cda3e5c069cc7b02e5945f5e9"
"checksum tokio-udp 0.1.1 (registry+https://github.com/rust-lang/crates.io-index)" = "43eb534af6e8f37d43ab1b612660df14755c42bd003c5f8d2475ee78cc4600c0"
"checksum toml 0.4.6 (registry+https://github.com/rust-lang/crates.io-index)" = "a0263c6c02c4db6c8f7681f9fd35e90de799ebd4cfdeab77a38f4ff6b3d8c0d9"
"checksum trust-dns-proto 0.4.0 (git+https://github.com/kingoflolz/trust-dns.git?branch=lower-max-ttl)" = "<none>"
"checksum trust-dns-resolver 0.9.0 (git+https://github.com/kingoflolz/trust-dns.git?branch=lower-max-ttl)" = "<none>"
"checksum try-lock 0.2.2 (registry+https://github.com/rust-lang/crates.io-index)" = "e604eb7b43c06650e854be16a2a03155743d3752dd1c943f6829e26b7a36e382"
"checksum twoway 0.1.8 (registry+https://github.com/rust-lang/crates.io-index)" = "59b11b2b5241ba34be09c3cc85a36e56e48f9888862e19cedf23336d35316ed1"
"checksum typenum 1.10.0 (registry+https://github.com/rust-lang/crates.io-index)" = "612d636f949607bdf9b123b4a6f6d966dedf3ff669f7f045890d3a4a73948169"
"checksum ucd-util 0.1.1 (registry+https://github.com/rust-lang/crates.io-index)" = "fd2be2d6639d0f8fe6cdda291ad456e23629558d466e2789d2c3e9892bda285d"
"checksum uint 0.2.1 (git+https://github.com/paritytech/primitives.git)" = "<none>"
"checksum unicase 1.4.2 (registry+https://github.com/rust-lang/crates.io-index)" = "7f4765f83163b74f957c797ad9253caf97f103fb064d3999aea9568d09fc8a33"
"checksum unicase 2.1.0 (registry+https://github.com/rust-lang/crates.io-index)" = "284b6d3db520d67fbe88fd778c21510d1b0ba4a551e5d0fbb023d33405f6de8a"
"checksum unicode-bidi 0.3.4 (registry+https://github.com/rust-lang/crates.io-index)" = "49f2bd0c6468a8230e1db229cff8029217cf623c767ea5d60bfbd42729ea54d5"
"checksum unicode-normalization 0.1.7 (registry+https://github.com/rust-lang/crates.io-index)" = "6a0180bc61fc5a987082bfa111f4cc95c4caff7f9799f3e46df09163a937aa25"
"checksum unicode-width 0.1.5 (registry+https://github.com/rust-lang/crates.io-index)" = "882386231c45df4700b275c7ff55b6f3698780a650026380e72dabe76fa46526"
"checksum unicode-xid 0.0.4 (registry+https://github.com/rust-lang/crates.io-index)" = "8c1f860d7d29cf02cb2f3f359fd35991af3d30bac52c57d265a3c461074cb4dc"
"checksum unicode-xid 0.1.0 (registry+https://github.com/rust-lang/crates.io-index)" = "fc72304796d0818e357ead4e000d19c9c174ab23dc11093ac919054d20a6a7fc"
"checksum unreachable 1.0.0 (registry+https://github.com/rust-lang/crates.io-index)" = "382810877fe448991dfc7f0dd6e3ae5d58088fd0ea5e35189655f84e6814fa56"
"checksum url 0.2.38 (registry+https://github.com/rust-lang/crates.io-index)" = "cbaa8377a162d88e7d15db0cf110c8523453edcbc5bc66d2b6fffccffa34a068"
"checksum url 1.7.1 (registry+https://github.com/rust-lang/crates.io-index)" = "2a321979c09843d272956e73700d12c4e7d3d92b2ee112b31548aef0d4efc5a6"
"checksum utf8-ranges 0.1.3 (registry+https://github.com/rust-lang/crates.io-index)" = "a1ca13c08c41c9c3e04224ed9ff80461d97e121589ff27c753a16cb10830ae0f"
"checksum utf8-ranges 1.0.0 (registry+https://github.com/rust-lang/crates.io-index)" = "662fab6525a98beff2921d7f61a39e7d59e0b425ebc7d0d9e66d316e55124122"
"checksum uuid 0.1.18 (registry+https://github.com/rust-lang/crates.io-index)" = "78c590b5bd79ed10aad8fb75f078a59d8db445af6c743e55c4a53227fc01c13f"
"checksum uuid 0.6.5 (registry+https://github.com/rust-lang/crates.io-index)" = "e1436e58182935dcd9ce0add9ea0b558e8a87befe01c1a301e6020aeb0876363"
"checksum vcpkg 0.2.4 (registry+https://github.com/rust-lang/crates.io-index)" = "cbe533e138811704c0e3cbde65a818b35d3240409b4346256c5ede403e082474"
"checksum version_check 0.1.4 (registry+https://github.com/rust-lang/crates.io-index)" = "7716c242968ee87e5542f8021178248f267f295a5c4803beae8b8b7fd9bc6051"
"checksum void 1.0.2 (registry+https://github.com/rust-lang/crates.io-index)" = "6a02e4885ed3bc0f2de90ea6dd45ebcbb66dacffe03547fadbb0eeae2770887d"
"checksum walkdir 2.1.4 (registry+https://github.com/rust-lang/crates.io-index)" = "63636bd0eb3d00ccb8b9036381b526efac53caf112b7783b730ab3f8e44da369"
"checksum want 0.0.6 (registry+https://github.com/rust-lang/crates.io-index)" = "797464475f30ddb8830cc529aaaae648d581f99e2036a928877dfde027ddf6b3"
"checksum widestring 0.2.2 (registry+https://github.com/rust-lang/crates.io-index)" = "7157704c2e12e3d2189c507b7482c52820a16dfa4465ba91add92f266667cadb"
"checksum winapi 0.2.8 (registry+https://github.com/rust-lang/crates.io-index)" = "167dc9d6949a9b857f3451275e911c3f44255842c1f7a76f33c55103a909087a"
"checksum winapi 0.3.5 (registry+https://github.com/rust-lang/crates.io-index)" = "773ef9dcc5f24b7d850d0ff101e542ff24c3b090a9768e03ff889fdef41f00fd"
"checksum winapi-build 0.1.1 (registry+https://github.com/rust-lang/crates.io-index)" = "2d315eee3b34aca4797b2da6b13ed88266e6d612562a0c46390af8299fc699bc"
"checksum winapi-i686-pc-windows-gnu 0.4.0 (registry+https://github.com/rust-lang/crates.io-index)" = "ac3b87c63620426dd9b991e5ce0329eff545bccbbb34f3be09ff6fb6ab51b7b6"
"checksum winapi-x86_64-pc-windows-gnu 0.4.0 (registry+https://github.com/rust-lang/crates.io-index)" = "712e227841d057c1ee1cd2fb22fa7e5a5461ae8e48fa2ca79ec42cfc1931183f"
"checksum wincolor 1.0.0 (registry+https://github.com/rust-lang/crates.io-index)" = "b9dc3aa9dcda98b5a16150c54619c1ead22e3d3a5d458778ae914be760aa981a"
"checksum winreg 0.5.1 (registry+https://github.com/rust-lang/crates.io-index)" = "a27a759395c1195c4cc5cda607ef6f8f6498f64e78f7900f5de0a127a424704a"
"checksum winutil 0.1.1 (registry+https://github.com/rust-lang/crates.io-index)" = "7daf138b6b14196e3830a588acf1e86966c694d3e8fb026fb105b8b5dca07e6e"
"checksum ws2_32-sys 0.2.1 (registry+https://github.com/rust-lang/crates.io-index)" = "d59cefebd0c892fa2dd6de581e937301d8552cb44489cdff035c6187cb63fa5e"
"checksum yaml-rust 0.4.0 (registry+https://github.com/rust-lang/crates.io-index)" = "57ab38ee1a4a266ed033496cf9af1828d8d6e6c1cfa5f643a2809effcae4d628"<|MERGE_RESOLUTION|>--- conflicted
+++ resolved
@@ -130,15 +130,9 @@
 
 [[package]]
 name = "althea_rs"
-<<<<<<< HEAD
-version = "0.1.4"
-dependencies = [
- "rita 0.1.4",
-=======
 version = "0.1.5"
 dependencies = [
  "rita 0.1.5",
->>>>>>> 920d3d1f
 ]
 
 [[package]]
@@ -1996,11 +1990,7 @@
 
 [[package]]
 name = "rita"
-<<<<<<< HEAD
-version = "0.1.4"
-=======
 version = "0.1.5"
->>>>>>> 920d3d1f
 dependencies = [
  "actix 0.7.0 (git+https://github.com/kingoflolz/actix.git?branch=althea-mesh)",
  "actix-web 0.7.0 (git+https://github.com/actix/actix-web.git?branch=fix-missing-content-length)",
