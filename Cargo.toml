--- conflicted
+++ resolved
@@ -1,10 +1,6 @@
 [package]
 name = "althea_rs"
-<<<<<<< HEAD
-version = "0.1.3"
-=======
 version = "0.1.4"
->>>>>>> 056bd0a7
 authors = ["Stan Drozd <drozdziak1@gmail.com>"]
 
 [dependencies]
