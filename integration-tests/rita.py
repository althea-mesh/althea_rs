#!/usr/bin/python3

from termcolor import colored

import errno
import json
import os
import random
import signal
import shlex
import subprocess
import sys
import time
import toml

NETWORK_LAB = os.path.join(os.path.dirname(__file__), "deps/network-lab/network-lab.sh")
BABELD = os.path.join(os.path.dirname(__file__), "deps/babeld/babeld")
RITA = os.path.join(os.path.dirname(__file__), "../target/debug/rita")
RITA_EXIT = os.path.join(os.path.dirname(__file__), "../target/debug/rita_exit")
BOUNTY_HUNTER = os.path.join(os.path.dirname(__file__), "../target/debug/bounty_hunter")
PING6 = os.getenv('PING6', "ping6")
CONVERGENCE_DELAY = float(os.getenv('CONVERGENCE_DELAY', 10))

es_home = os.getenv('ES_HOME', "/usr/share/elasticsearch")

elastic_search = os.path.join(es_home, "bin/elasticsearch")

tests_passes = True

abspath = os.path.abspath(__file__)
dname = os.path.dirname(abspath)
os.chdir(dname)


def exec_or_exit(command, blocking=True, delay=0.01):
    """
    Executes a command and terminates the program if it fails.

    :param str command: A string containing the command to run
    :param bool blocking: Decides whether to block until :data:`command` exits
    :param float delay: How long to wait before obtaining the return value
    (useful in non-blocking mode where e.g. a ``cat`` command with a
    non-existent file would very likely fail before, say, 100ms pass)
    """
    process = subprocess.Popen(shlex.split(command))

    time.sleep(delay)

    if not blocking:
        # If it didn't fail yet we get a None
        retval = process.poll() or 0
    else:
        retval = process.wait()

    if retval != 0:
        try:
            errname = errno.errorcode[retval]
        except KeyError: # The error code doesn't have a canonical name
            errname = '<unknown>'
        print('Command "{c}" failed: "{strerr}" (code {rv})'.format(
            c=command,
            strerr=os.strerror(retval), # strerror handles unknown errors gracefuly
            rv=errname,
            file=sys.stderr
            )
            )
        sys.exit(retval)


def cleanup():
    os.system("rm -rf *.log *.pid *.toml")
    os.system("killall babeld rita bounty_hunter iperf")  # TODO: This is very inconsiderate
    os.system("pkill -9 -f elasticsearch")  # TODO: This is very inconsiderate

def teardown():
    os.system("rm -rf *.pid *.toml")
    os.system("killall babeld rita bounty_hunter iperf")  # TODO: This is very inconsiderate


class Node:
    def __init__(self, id, fwd_price):
        self.id = id
        self.fwd_price = fwd_price
        self.neighbors = []

    def add_neighbor(self, id):
        if id not in self.neighbors:
            self.neighbors.append(id)

    def get_interfaces(self):
        interfaces = ""
        for i in range(len(self.neighbors)):
            interfaces += "wg{} ".format(i)
        return interfaces

    def get_veth_interfaces(self):
        interfaces = ""
        for i in self.neighbors:
            interfaces += "veth-{}-{} ".format(self.id, i)
        return interfaces


class Connection:
    def __init__(self, a, b):
        self.a = a
        self.b = b

    def canonicalize(self):
        if self.a.id > self.b.id:
            t = self.b
            self.b = self.a
            self.a = t


def get_wg_private_key():
    proc = subprocess.Popen(["wg", "genkey"], stdout=subprocess.PIPE)
    key = proc.stdout.read()
    print(key[0:44])
    return key[0:44].decode("utf-8")


def get_wg_public_key(private_key):
    proc = subprocess.Popen(["wg", "pubkey"], stdout=subprocess.PIPE, stdin=subprocess.PIPE)
    proc.stdin.write(private_key.encode('utf-8'))
    proc.stdin.close()
    key = proc.stdout.read()
    print(key[0:44])
    return key[0:44].decode("utf-8")


def prep_netns(id):
    exec_or_exit("ip netns exec netlab-{} sysctl -w net.ipv4.ip_forward=1".format(id))
    exec_or_exit("ip netns exec netlab-{} sysctl -w net.ipv6.conf.all.forwarding=1".format(id))
    exec_or_exit("ip netns exec netlab-{} ip link set up lo".format(id))


def start_babel(node):
<<<<<<< HEAD
    os.system(
        "ip netns exec netlab-{id} {0} -I babeld-n{id}.pid -d1 -L babeld-n{id}.log -H 1 -F {price} -a 0 -G 8080 -w dummy &".
            format(babeld, node.get_interfaces(), id=node.id, price=node.fwd_price))


def start_elastic(id):
    os.system(
        "ip netns exec netlab-{id} sudo -u elasticsearch {0} -E 'network.host'='[::0]'&".
            format(elastic_search, id=id))
    time.sleep(20)
    os.system("ip netns exec netlab-{id}  curl -XPUT 'localhost:9200/stats'".format(id=id))


def create_dummy(id):
    os.system('ip netns exec netlab-{} brctl addbr dummy'.format(id))
    os.system('ip netns exec netlab-{} ip link set up dummy'.format(id))
=======
    exec_or_exit(
            (
                "ip netns exec netlab-{id} {babeld_path} " +
                "-I babeld-n{id}.pid " +
                "-d 1 " +
                "-r " +
                "-L babeld-n{id}.log " +
                "-H 1 " +
                "-F {price} " +
                "-a 0 " +
                "-G 8080 " +
                '-C "default update-interval 1" ' +
                "-w lo"
            ).format(babeld_path=BABELD, ifaces=node.get_interfaces(), id=node.id, price=node.fwd_price),
            blocking=False
        )
>>>>>>> ba38abfb


def start_bounty(id):
    os.system(
<<<<<<< HEAD
        '(RUST_BACKTRACE=full RUST_LOG=trace ip netns exec netlab-{id} {bounty} 2>&1 & echo $! > bounty-n{id}.pid ) | grep -Ev "<unknown>|mio" > bounty-n{id}.log &'.format(
            id=id, bounty=bounty))
=======
        '(RUST_BACKTRACE=full ip netns exec netlab-{id} {bounty} & echo $! > bounty-n{id}.pid) | grep -Ev "<unknown>|mio" > bounty-n{id}.log &'.format(
            id=id, bounty=BOUNTY_HUNTER))
>>>>>>> ba38abfb


def get_rita_defaults():
    return toml.load(open("../settings/default.toml"))


def get_rita_exit_defaults():
    return toml.load(open("../settings/default_exit.toml"))


def save_rita_settings(id, x):
    toml.dump(x, open("rita-settings-n{}.toml".format(id), "w"))


def start_rita(id):
    settings = get_rita_defaults()
    settings["network"]["own_ip"] = "fd::{}".format(id)
    settings["network"]["wg_private_key_path"] = "{pwd}/private-key-{id}".format(id=id, pwd=dname)
    settings["network"]["wg_private_key"] = get_wg_private_key()
    settings["network"]["wg_public_key"] = get_wg_public_key(settings["network"]["wg_private_key"])
    save_rita_settings(id, settings)
    time.sleep(0.1)
    os.system(
        '(RUST_BACKTRACE=full RUST_LOG=trace ip netns exec netlab-{id} {rita} --config rita-settings-n{id}.toml --default rita-settings-n{id}.toml --platform linux'
        ' 2>&1 & echo $! > rita-n{id}.pid) | '
        'grep -Ev "<unknown>|mio|tokio_core|hyper" > rita-n{id}.log &'.format(id=id, rita=RITA,
                                                                              pwd=dname)
        )


def start_rita_exit(id):
    settings = get_rita_exit_defaults()
    settings["network"]["own_ip"] = "fd::{}".format(id)
    settings["network"]["wg_private_key_path"] = "{pwd}/private-key-{id}".format(id=id, pwd=dname)
    settings["network"]["wg_private_key"] = get_wg_private_key()
    settings["network"]["wg_public_key"] = get_wg_public_key(settings["network"]["wg_private_key"])
    save_rita_settings(id, settings)
    time.sleep(0.1)
    os.system(
        '(RUST_BACKTRACE=full RUST_LOG=trace ip netns exec netlab-{id} {rita} --config rita-settings-n{id}.toml --default rita-settings-n{id}.toml'
        ' 2>&1 & echo $! > rita-n{id}.pid) | '
        'grep -Ev "<unknown>|mio|tokio_core|hyper" > rita-n{id}.log &'.format(id=id, rita=RITA_EXIT,
                                                                              pwd=dname)
        )


def assert_test(x, description):
    if x:
        print(colored(" + ", "green") + "{} Succeeded".format(description))
    else:
        sys.stderr.write(colored(" + ", "red") + "{} Failed\n".format(description))
        global tests_passes
        tests_passes = False


class World:
    def __init__(self):
        self.nodes = {}
        self.connections = {}
        self.bounty = None
        self.exit = None
        self.external = None

    def add_node(self, node):
        assert node.id not in self.nodes
        self.nodes[node.id] = node

    def add_exit_node(self, node):
        assert node.id not in self.nodes
        self.nodes[node.id] = node
        self.exit = node.id

    def add_external_node(self, node):
        assert node.id not in self.nodes
        self.nodes[node.id] = node
        self.external = node.id

    def add_connection(self, connection):
        connection.canonicalize()
        self.connections[(connection.a.id, connection.b.id)] = connection
        connection.a.add_neighbor(connection.b.id)
        connection.b.add_neighbor(connection.a.id)

    def set_bounty(self, bounty_id):
        self.bounty = bounty_id

    def to_ip(self, node):
        if self.exit == node.id:
            return "172.168.1.254"
        else:
            return "fd::{}".format(node.id)

    def create(self):
        cleanup()

        assert self.bounty
        nodes = {}
        for id in self.nodes:
            nodes[str(id)] = {"ip": "fd::{}".format(id)}

        edges = []

        for id, conn in self.connections.items():
            edges.append({
                "nodes": ["{}".format(conn.a.id), "{}".format(conn.b.id)],
                "->": "",
                "<-": ""
            })

        network = {"nodes": nodes, "edges": edges}

        network_string = json.dumps(network)

        print("network topology: {}".format(network))

        print(NETWORK_LAB)
        proc = subprocess.Popen([NETWORK_LAB], stdin=subprocess.PIPE, universal_newlines=True)
        proc.stdin.write(network_string)
        proc.stdin.close()

        proc.wait()

        print("network-lab completed")

        for id in self.nodes:
            prep_netns(id)

        print("namespaces prepped")

        print("starting babel")

        for id, node in self.nodes.items():
            start_babel(node)

        print("babel started")

        print("starting bounty hunter")
        start_bounty(self.bounty)
        print("bounty hunter started")

        time.sleep(1)

        print("starting rita")
        for id in self.nodes:
            if id == self.exit:
                start_rita_exit(id)
                start_elastic(id)
            elif id == self.external:
                pass
            else:
                start_rita(id)
            time.sleep(0.5 + random.random() / 2) # wait 0.5s - 1s
        print("rita started")

    def test_reach(self, node_from, node_to):
        ping = subprocess.Popen(
            ["ip", "netns", "exec", "netlab-{}".format(node_from.id), PING6,
             "fd::{}".format(node_to.id),
             "-c", "1"], stdout=subprocess.PIPE)
        output = ping.stdout.read().decode("utf-8")
        return "1 packets transmitted, 1 received, 0% packet loss" in output

    def test_reach_all(self):
        for i in self.nodes.values():
            for j in self.nodes.values():
                assert_test(self.test_reach(i, j),
                            "Reachability from node {} to {}".format(i.id, j.id))

    def get_balances(self):
        s = 1
        n = 0
        m = 0
        balances = {}

        while s != 0 and n < 100:
            status = subprocess.Popen(
                ["ip", "netns", "exec", "netlab-{}".format(self.bounty), "curl", "-s", "-g", "-6",
                 "[::1]:8888/list"], stdout=subprocess.PIPE, stderr=subprocess.PIPE)
            status.wait()
            output = status.stdout.read().decode("utf-8")
            status = json.loads(output)
            balances = {}
            s = 0
            m = 0
            for i in status:
                bal = int(i["balance"])
                balances[int(i["ip"].replace("fd::", ""))] = bal
                s += bal
                m += abs(bal)
            n += 1
            time.sleep(0.5)
            print("time {}, value {}".format(n, s))

        print("tried {} times".format(n))
        print("sum = {}, magnitude = {}, error = {}".format(s, m, abs(s) / m))
        assert_test(s == 0 and m != 0, "Conservation of balance")
        return balances

    def gen_traffic(self, from_node, to_node, bytes):
        if from_node.id == self.exit:
            server = subprocess.Popen(
                ["ip", "netns", "exec", "netlab-{}".format(from_node.id), "iperf3", "-s", "-V"])
            time.sleep(0.1)
            client = subprocess.Popen(
                ["ip", "netns", "exec", "netlab-{}".format(to_node.id), "iperf3", "-c",
                 self.to_ip(from_node), "-V", "-n", str(bytes), "-Z", "-R"])

        else:
            server = subprocess.Popen(
                ["ip", "netns", "exec", "netlab-{}".format(to_node.id), "iperf3", "-s", "-V"])
            time.sleep(0.1)
            client = subprocess.Popen(
                ["ip", "netns", "exec", "netlab-{}".format(from_node.id), "iperf3", "-c",
                 self.to_ip(to_node), "-V", "-n", str(bytes), "-Z"])

        client.wait()
        time.sleep(0.1)
        server.send_signal(signal.SIGINT)
        server.wait()

    def test_traffic(self, from_node, to_node, results):
        print("Test traffic...")
        t1 = self.get_balances()
        self.gen_traffic(from_node, to_node, 1e8)
        time.sleep(30)

        t2 = self.get_balances()
        print("balance change from {}->{}:".format(from_node.id, to_node.id))
        diff = traffic_diff(t1, t2)
        print(diff)

        for node_id, balance in results.items():
            assert_test(fuzzy_traffic(diff[node_id], balance * 1e8),
                        "Balance of {}".format(node_id))


def traffic_diff(a, b):
    print(a, b)
    assert set(a.keys()) == set(b.keys())
    return {key: b[key] - a.get(key, 0) for key in b.keys()}


def fuzzy_traffic(a, b):
    return b - 5e8 - abs(a) * 0.1 < a < b + 5e8 + abs(a) * 0.1


def check_log_contains(f, x):
    if x in open(f).read():
        return True
    else:
        return False


if __name__ == "__main__":
    a = Node(1, 10)
    b = Node(2, 25)
    c = Node(3, 60)
    d = Node(4, 10)
    e = Node(5, 0)
    f = Node(6, 50)
    g = Node(7, 10)
    # h = Node(8, 0)

    world = World()
    world.add_node(a)
    world.add_node(b)
    world.add_node(c)
    world.add_node(d)
    world.add_exit_node(e)
    world.add_node(f)
    world.add_node(g)
    # world.add_external_node(h)

    world.add_connection(Connection(a, f))
    world.add_connection(Connection(f, g))
    world.add_connection(Connection(c, g))
    world.add_connection(Connection(b, c))
    world.add_connection(Connection(b, f))
    world.add_connection(Connection(b, d))
    world.add_connection(Connection(e, g))
    # world.add_connection(Connection(e, h))

    world.set_bounty(3)  # TODO: Who should be the bounty hunter?

    world.create()

    print("Waiting for network to stabilize")
    time.sleep(CONVERGENCE_DELAY)

    print("Test reachabibility...")

    world.test_reach_all()

    world.test_traffic(c, f, {
        1: 0,
        2: 0,
        3: -10 * 1.05,
        4: 0,
        5: 0,
        6: 0 * 1.05,
        7: 10 * 1.05
    })

    world.test_traffic(d, a, {
        1: 0 * 1.05,
        2: 25 * 1.05,
        3: 0,
        4: -75 * 1.05,
        5: 0,
        6: 50 * 1.05,
        7: 0
    })

    world.test_traffic(a, c, {
        1: -60 * 1.05,
        2: 0,
        3: 0,
        4: 0,
        5: 0,
        6: 50 * 1.05,
        7: 10 * 1.05
    })

    world.test_traffic(d, e, {
        1: 0,
        2: 25 * 1.1,
        3: 0,
        4: -135 * 1.1,
        5: 50 * 1.1,
        6: 50 * 1.1,
        7: 10 * 1.1
    })

    world.test_traffic(e, d, {
        1: 0,
        2: 25 * 1.1,
        3: 0,
        4: -135 * 1.1,
        5: 50 * 1.1,
        6: 50 * 1.1,
        7: 10 * 1.1
    })

    world.test_traffic(c, e, {
        1: 0,
        2: 0,
        3: -60 * 1.1,
        4: 0,
        5: 50 * 1.1,
        6: 0,
        7: 10 * 1.1
    })

    world.test_traffic(e, c, {
        1: 0,
        2: 0,
        3: -60 * 1.1,
        4: 0,
        5: 50 * 1.1,
        6: 0,
        7: 10 * 1.1
    })

    world.test_traffic(g, e, {
        1: 0,
        2: 0,
        3: 0,
        4: 0,
        5: 50 * 1.1,
        6: 0,
        7: -50 * 1.1
    })

    world.test_traffic(e, g, {
        1: 0,
        2: 0,
        3: 0,
        4: 0,
        5: 50 * 1.1,
        6: 0,
        7: -50 * 1.1
    })

    print("Check that tunnels have not been suspended")

    assert_test(not check_log_contains("rita-n1.log", "debt is below close threshold"), "Suspension of A")
    assert_test(not check_log_contains("rita-n2.log", "debt is below close threshold"), "Suspension of B")
    assert_test(not check_log_contains("rita-n3.log", "debt is below close threshold"), "Suspension of C")
    assert_test(not check_log_contains("rita-n4.log", "debt is below close threshold"), "Suspension of D")
    assert_test(not check_log_contains("rita-n6.log", "debt is below close threshold"), "Suspension of F")
    assert_test(not check_log_contains("rita-n7.log", "debt is below close threshold"), "Suspension of G")

    if len(sys.argv) > 1 and sys.argv[1] == "leave-running":
        pass
    else:
        teardown()

    print("done... exiting")

    if tests_passes:
        print("All tests passed!!")
        exit(0)
    else:
        print("Tests have failed :(")
        exit(1)<|MERGE_RESOLUTION|>--- conflicted
+++ resolved
@@ -135,24 +135,6 @@
 
 
 def start_babel(node):
-<<<<<<< HEAD
-    os.system(
-        "ip netns exec netlab-{id} {0} -I babeld-n{id}.pid -d1 -L babeld-n{id}.log -H 1 -F {price} -a 0 -G 8080 -w dummy &".
-            format(babeld, node.get_interfaces(), id=node.id, price=node.fwd_price))
-
-
-def start_elastic(id):
-    os.system(
-        "ip netns exec netlab-{id} sudo -u elasticsearch {0} -E 'network.host'='[::0]'&".
-            format(elastic_search, id=id))
-    time.sleep(20)
-    os.system("ip netns exec netlab-{id}  curl -XPUT 'localhost:9200/stats'".format(id=id))
-
-
-def create_dummy(id):
-    os.system('ip netns exec netlab-{} brctl addbr dummy'.format(id))
-    os.system('ip netns exec netlab-{} ip link set up dummy'.format(id))
-=======
     exec_or_exit(
             (
                 "ip netns exec netlab-{id} {babeld_path} " +
@@ -169,18 +151,10 @@
             ).format(babeld_path=BABELD, ifaces=node.get_interfaces(), id=node.id, price=node.fwd_price),
             blocking=False
         )
->>>>>>> ba38abfb
-
 
 def start_bounty(id):
-    os.system(
-<<<<<<< HEAD
-        '(RUST_BACKTRACE=full RUST_LOG=trace ip netns exec netlab-{id} {bounty} 2>&1 & echo $! > bounty-n{id}.pid ) | grep -Ev "<unknown>|mio" > bounty-n{id}.log &'.format(
-            id=id, bounty=bounty))
-=======
-        '(RUST_BACKTRACE=full ip netns exec netlab-{id} {bounty} & echo $! > bounty-n{id}.pid) | grep -Ev "<unknown>|mio" > bounty-n{id}.log &'.format(
+    os.system('(RUST_BACKTRACE=full RUST_LOG=trace ip netns exec netlab-{id} {bounty} 2>&1 & echo $! > bounty-n{id}.pid ) | grep -Ev "<unknown>|mio" > bounty-n{id}.log &'.format(
             id=id, bounty=BOUNTY_HUNTER))
->>>>>>> ba38abfb
 
 
 def get_rita_defaults():
